<?xml version="1.0" encoding="UTF-8"?>
<!-- Generated with glade 3.40.0 -->
<interface>
  <requires lib="gtk+" version="3.24"/>
  <object class="GtkMenu" id="m_help">
    <property name="visible">True</property>
    <property name="can-focus">False</property>
    <child>
      <object class="GtkMenuItem">
        <property name="visible">True</property>
        <property name="can-focus">False</property>
        <property name="action-name">win.help_save_indi</property>
        <property name="label" translatable="yes">Save INDY properties...</property>
        <property name="use-underline">True</property>
      </object>
    </child>
    <child>
      <object class="GtkMenuItem">
        <property name="visible">True</property>
        <property name="can-focus">False</property>
        <property name="action-name">win.open_logs_folder</property>
        <property name="label" translatable="yes">Open logs folder</property>
        <property name="use-underline">True</property>
      </object>
    </child>
    <child>
      <object class="GtkSeparatorMenuItem">
        <property name="visible">True</property>
        <property name="can-focus">False</property>
      </object>
    </child>
    <child>
      <object class="GtkMenuItem" id="mi_load_image">
        <property name="visible">True</property>
        <property name="can-focus">False</property>
        <property name="action-name">win.load_image</property>
        <property name="label" translatable="yes">Load image...</property>
        <property name="use-underline">True</property>
      </object>
    </child>
    <child>
      <object class="GtkSeparatorMenuItem">
        <property name="visible">True</property>
        <property name="can-focus">False</property>
      </object>
    </child>
    <child>
      <object class="GtkMenuItem">
        <property name="visible">True</property>
        <property name="can-focus">False</property>
        <property name="action-name">win.help_about</property>
        <property name="label" translatable="yes">About</property>
        <property name="use-underline">True</property>
      </object>
    </child>
  </object>
  <object class="GtkMenu" id="m_image">
    <property name="visible">True</property>
    <property name="can-focus">False</property>
    <child>
      <object class="GtkMenuItem">
        <property name="visible">True</property>
        <property name="can-focus">False</property>
        <property name="action-name">win.save_image_preview</property>
        <property name="label" translatable="yes">Save preview...</property>
        <property name="use-underline">True</property>
      </object>
    </child>
    <child>
      <object class="GtkMenuItem">
        <property name="visible">True</property>
        <property name="can-focus">False</property>
        <property name="action-name">win.save_image_linear</property>
        <property name="label" translatable="yes">Save linear...</property>
        <property name="use-underline">True</property>
      </object>
    </child>
  </object>
  <object class="GtkMenu" id="m_options">
    <property name="visible">True</property>
    <property name="can-focus">False</property>
    <child>
      <object class="GtkMenuItem">
        <property name="visible">True</property>
        <property name="can-focus">False</property>
        <property name="label" translatable="yes">Log level</property>
        <property name="use-underline">True</property>
        <child type="submenu">
          <object class="GtkMenu">
            <property name="visible">True</property>
            <property name="can-focus">False</property>
            <child>
              <object class="GtkRadioMenuItem" id="mi_normal_log_mode">
                <property name="visible">True</property>
                <property name="can-focus">False</property>
                <property name="label" translatable="yes">Normal</property>
                <property name="use-underline">True</property>
                <property name="active">True</property>
                <property name="draw-as-radio">True</property>
              </object>
            </child>
            <child>
              <object class="GtkRadioMenuItem" id="mi_verbose_log_mode">
                <property name="visible">True</property>
                <property name="can-focus">False</property>
                <property name="label" translatable="yes">Verbose</property>
                <property name="use-underline">True</property>
                <property name="draw-as-radio">True</property>
                <property name="group">mi_normal_log_mode</property>
              </object>
            </child>
            <child>
              <object class="GtkRadioMenuItem" id="mi_max_log_mode">
                <property name="visible">True</property>
                <property name="can-focus">False</property>
                <property name="label" translatable="yes">Very verbose</property>
                <property name="use-underline">True</property>
                <property name="draw-as-radio">True</property>
                <property name="group">mi_normal_log_mode</property>
              </object>
            </child>
          </object>
        </child>
      </object>
    </child>
    <child>
      <object class="GtkMenuItem" id="mi_color_theme">
        <property name="visible">True</property>
        <property name="can-focus">False</property>
        <property name="label" translatable="yes">Color theme</property>
        <property name="use-underline">True</property>
        <child type="submenu">
          <object class="GtkMenu">
            <property name="visible">True</property>
            <property name="can-focus">False</property>
            <child>
              <object class="GtkRadioMenuItem" id="mi_dark_theme">
                <property name="visible">True</property>
                <property name="can-focus">False</property>
                <property name="label" translatable="yes">Dark</property>
                <property name="use-underline">True</property>
                <property name="draw-as-radio">True</property>
              </object>
            </child>
            <child>
              <object class="GtkRadioMenuItem" id="mi_light_theme">
                <property name="visible">True</property>
                <property name="can-focus">False</property>
                <property name="label" translatable="yes">Light</property>
                <property name="use-underline">True</property>
                <property name="draw-as-radio">True</property>
                <property name="group">mi_dark_theme</property>
              </object>
            </child>
          </object>
        </child>
      </object>
    </child>
  </object>
  <object class="GtkApplicationWindow" id="window">
    <property name="can-focus">False</property>
    <property name="title" translatable="yes">AstraLite (${arch} ver. ${ver}) - Deepsky astrophotography and livestacking</property>
    <property name="default-width">1024</property>
    <property name="default-height">768</property>
    <property name="show-menubar">False</property>
    <child>
      <object class="GtkNotebook" id="nb_main">
        <property name="visible">True</property>
        <property name="can-focus">True</property>
        <property name="show-border">False</property>
        <child>
          <object class="GtkBox">
            <property name="visible">True</property>
            <property name="can-focus">False</property>
            <property name="margin-start">5</property>
            <property name="margin-end">5</property>
            <property name="margin-top">5</property>
            <property name="margin-bottom">5</property>
            <property name="orientation">vertical</property>
            <property name="spacing">5</property>
            <child>
              <object class="GtkPaned">
                <property name="visible">True</property>
                <property name="can-focus">True</property>
                <property name="orientation">vertical</property>
                <property name="wide-handle">True</property>
                <child>
                  <object class="GtkBox">
                    <property name="visible">True</property>
                    <property name="can-focus">False</property>
                    <property name="spacing">5</property>
                    <child>
                      <object class="GtkBox">
                        <property name="visible">True</property>
                        <property name="can-focus">False</property>
                        <property name="orientation">vertical</property>
                        <property name="spacing">5</property>
                        <child>
                          <object class="GtkLabel">
                            <property name="visible">True</property>
                            <property name="can-focus">False</property>
                            <property name="halign">start</property>
                            <property name="label" translatable="yes">[ Devices ]</property>
                            <attributes>
                              <attribute name="weight" value="bold"/>
                            </attributes>
                          </object>
                          <packing>
                            <property name="expand">False</property>
                            <property name="fill">True</property>
                            <property name="position">0</property>
                          </packing>
                        </child>
                        <child>
                          <!-- n-columns=2 n-rows=2 -->
                          <object class="GtkGrid">
                            <property name="visible">True</property>
                            <property name="can-focus">False</property>
                            <property name="row-spacing">5</property>
                            <property name="column-spacing">5</property>
                            <child>
                              <object class="GtkLabel">
                                <property name="visible">True</property>
                                <property name="can-focus">False</property>
                                <property name="halign">start</property>
                                <property name="label" translatable="yes">Telescope focal len (mm):</property>
                              </object>
                              <packing>
                                <property name="left-attach">0</property>
                                <property name="top-attach">0</property>
                              </packing>
                            </child>
                            <child>
                              <object class="GtkLabel">
                                <property name="visible">True</property>
                                <property name="can-focus">False</property>
                                <property name="halign">start</property>
                                <property name="label" translatable="yes">Barlow / reducer:</property>
                              </object>
                              <packing>
                                <property name="left-attach">0</property>
                                <property name="top-attach">1</property>
                              </packing>
                            </child>
                            <child>
                              <object class="GtkSpinButton" id="spb_foc_len">
                                <property name="visible">True</property>
                                <property name="can-focus">True</property>
                                <property name="numeric">True</property>
                              </object>
                              <packing>
                                <property name="left-attach">1</property>
                                <property name="top-attach">0</property>
                              </packing>
                            </child>
                            <child>
                              <object class="GtkSpinButton" id="spb_barlow">
                                <property name="visible">True</property>
                                <property name="can-focus">True</property>
                                <property name="numeric">True</property>
                              </object>
                              <packing>
                                <property name="left-attach">1</property>
                                <property name="top-attach">1</property>
                              </packing>
                            </child>
                          </object>
                          <packing>
                            <property name="expand">False</property>
                            <property name="fill">True</property>
                            <property name="position">1</property>
                          </packing>
                        </child>
                        <child>
                          <object class="GtkSeparator">
                            <property name="visible">True</property>
                            <property name="can-focus">False</property>
                          </object>
                          <packing>
                            <property name="expand">False</property>
                            <property name="fill">True</property>
                            <property name="position">2</property>
                          </packing>
                        </child>
                        <child>
                          <object class="GtkLabel" id="l_mount">
                            <property name="visible">True</property>
                            <property name="can-focus">False</property>
                            <property name="halign">start</property>
                            <property name="label" translatable="yes">Mount:</property>
                          </object>
                          <packing>
                            <property name="expand">False</property>
                            <property name="fill">True</property>
                            <property name="position">3</property>
                          </packing>
                        </child>
                        <child>
                          <object class="GtkComboBox" id="cb_mount">
                            <property name="visible">True</property>
                            <property name="can-focus">False</property>
                          </object>
                          <packing>
                            <property name="expand">False</property>
                            <property name="fill">True</property>
                            <property name="position">4</property>
                          </packing>
                        </child>
                        <child>
                          <object class="GtkLabel" id="l_camera">
                            <property name="visible">True</property>
                            <property name="can-focus">False</property>
                            <property name="halign">start</property>
                            <property name="label" translatable="yes">Camera:</property>
                          </object>
                          <packing>
                            <property name="expand">False</property>
                            <property name="fill">True</property>
                            <property name="position">5</property>
                          </packing>
                        </child>
                        <child>
                          <object class="GtkComboBox" id="cb_camera">
                            <property name="visible">True</property>
                            <property name="can-focus">False</property>
                          </object>
                          <packing>
                            <property name="expand">False</property>
                            <property name="fill">True</property>
                            <property name="position">6</property>
                          </packing>
                        </child>
                        <child>
                          <object class="GtkLabel" id="l_focuser">
                            <property name="visible">True</property>
                            <property name="can-focus">False</property>
                            <property name="halign">start</property>
                            <property name="label" translatable="yes">Focuser:</property>
                          </object>
                          <packing>
                            <property name="expand">False</property>
                            <property name="fill">True</property>
                            <property name="position">7</property>
                          </packing>
                        </child>
                        <child>
                          <object class="GtkComboBox" id="cb_focuser">
                            <property name="visible">True</property>
                            <property name="can-focus">False</property>
                          </object>
                          <packing>
                            <property name="expand">False</property>
                            <property name="fill">True</property>
                            <property name="position">8</property>
                          </packing>
                        </child>
                        <child>
                          <object class="GtkSeparator">
                            <property name="visible">True</property>
                            <property name="can-focus">False</property>
                            <property name="margin-top">5</property>
                            <property name="margin-bottom">5</property>
                          </object>
                          <packing>
                            <property name="expand">False</property>
                            <property name="fill">True</property>
                            <property name="position">9</property>
                          </packing>
                        </child>
                        <child>
                          <object class="GtkBox">
                            <property name="visible">True</property>
                            <property name="can-focus">False</property>
                            <property name="spacing">5</property>
                            <property name="homogeneous">True</property>
                            <child>
                              <object class="GtkButton" id="btn_conn_indi">
                                <property name="label" translatable="yes">Connect INDI</property>
                                <property name="visible">True</property>
                                <property name="can-focus">True</property>
                                <property name="receives-default">True</property>
                                <property name="action-name">win.conn_indi</property>
                                <style>
                                  <class name="greenbutton"/>
                                </style>
                              </object>
                              <packing>
                                <property name="expand">False</property>
                                <property name="fill">True</property>
                                <property name="position">0</property>
                              </packing>
                            </child>
                            <child>
                              <object class="GtkButton" id="btn_diconn_indi">
                                <property name="label" translatable="yes">Disconnect INDI</property>
                                <property name="visible">True</property>
                                <property name="can-focus">True</property>
                                <property name="receives-default">True</property>
                                <property name="action-name">win.disconn_indi</property>
                                <style>
                                  <class name="redbutton"/>
                                </style>
                              </object>
                              <packing>
                                <property name="expand">False</property>
                                <property name="fill">True</property>
                                <property name="position">1</property>
                              </packing>
                            </child>
                          </object>
                          <packing>
                            <property name="expand">False</property>
                            <property name="fill">True</property>
                            <property name="position">10</property>
                          </packing>
                        </child>
                        <child>
                          <object class="GtkLabel" id="lbl_indi_conn_status">
                            <property name="visible">True</property>
                            <property name="can-focus">False</property>
                            <property name="label" translatable="yes">Connection status</property>
                            <property name="wrap">True</property>
                            <property name="max-width-chars">30</property>
                          </object>
                          <packing>
                            <property name="expand">False</property>
                            <property name="fill">True</property>
                            <property name="position">11</property>
                          </packing>
                        </child>
                        <child>
                          <object class="GtkSeparator">
                            <property name="visible">True</property>
                            <property name="can-focus">False</property>
                            <property name="margin-top">5</property>
                            <property name="margin-bottom">5</property>
                          </object>
                          <packing>
                            <property name="expand">False</property>
                            <property name="fill">True</property>
                            <property name="position">12</property>
                          </packing>
                        </child>
                        <child>
                          <object class="GtkLabel">
                            <property name="visible">True</property>
                            <property name="can-focus">False</property>
                            <property name="halign">start</property>
                            <property name="label" translatable="yes">[ Connection to remote INDI server ]</property>
                            <attributes>
                              <attribute name="weight" value="bold"/>
                            </attributes>
                          </object>
                          <packing>
                            <property name="expand">False</property>
                            <property name="fill">True</property>
                            <property name="position">13</property>
                          </packing>
                        </child>
                        <child>
                          <object class="GtkCheckButton" id="chb_remote">
                            <property name="label" translatable="yes">Connect remote:</property>
                            <property name="visible">True</property>
                            <property name="can-focus">True</property>
                            <property name="receives-default">False</property>
                            <property name="halign">start</property>
                            <property name="draw-indicator">True</property>
                          </object>
                          <packing>
                            <property name="expand">False</property>
                            <property name="fill">True</property>
                            <property name="position">14</property>
                          </packing>
                        </child>
                        <child>
                          <object class="GtkEntry" id="e_remote_addr">
                            <property name="visible">True</property>
                            <property name="can-focus">True</property>
                            <property name="width-chars">12</property>
                            <property name="text" translatable="yes">127.0.0.1</property>
                          </object>
                          <packing>
                            <property name="expand">False</property>
                            <property name="fill">True</property>
                            <property name="position">15</property>
                          </packing>
                        </child>
                      </object>
                      <packing>
                        <property name="expand">False</property>
                        <property name="fill">True</property>
                        <property name="position">0</property>
                      </packing>
                    </child>
                    <child>
                      <object class="GtkSeparator">
                        <property name="width-request">3</property>
                        <property name="visible">True</property>
                        <property name="can-focus">False</property>
                        <property name="orientation">vertical</property>
                      </object>
                      <packing>
                        <property name="expand">False</property>
                        <property name="fill">True</property>
                        <property name="position">1</property>
                      </packing>
                    </child>
                    <child>
                      <object class="GtkBox">
                        <property name="visible">True</property>
                        <property name="can-focus">False</property>
                        <property name="orientation">vertical</property>
                        <property name="spacing">5</property>
                        <child>
                          <object class="GtkLabel" id="l_dev_list">
                            <property name="visible">True</property>
                            <property name="can-focus">False</property>
                            <property name="halign">start</property>
                            <property name="label" translatable="yes">[ Devices list ]</property>
                            <attributes>
                              <attribute name="weight" value="bold"/>
                            </attributes>
                          </object>
                          <packing>
                            <property name="expand">False</property>
                            <property name="fill">True</property>
                            <property name="position">0</property>
                          </packing>
                        </child>
                        <child>
                          <object class="GtkStackSidebar" id="sdb_indi">
                            <property name="visible">True</property>
                            <property name="can-focus">False</property>
                            <property name="stack">stk_indi</property>
                          </object>
                          <packing>
                            <property name="expand">True</property>
                            <property name="fill">True</property>
                            <property name="position">1</property>
                          </packing>
                        </child>
                      </object>
                      <packing>
                        <property name="expand">False</property>
                        <property name="fill">True</property>
                        <property name="position">2</property>
                      </packing>
                    </child>
                    <child>
                      <object class="GtkBox">
                        <property name="visible">True</property>
                        <property name="can-focus">False</property>
                        <property name="orientation">vertical</property>
                        <property name="spacing">5</property>
                        <child>
                          <object class="GtkBox">
                            <property name="visible">True</property>
                            <property name="can-focus">False</property>
                            <property name="spacing">5</property>
                            <child>
                              <object class="GtkLabel" id="l_sel_dev_props">
                                <property name="visible">True</property>
                                <property name="can-focus">False</property>
                                <property name="halign">start</property>
                                <property name="label" translatable="yes">[ Selected device properties ]</property>
                                <attributes>
                                  <attribute name="weight" value="bold"/>
                                </attributes>
                              </object>
                              <packing>
                                <property name="expand">False</property>
                                <property name="fill">True</property>
                                <property name="position">0</property>
                              </packing>
                            </child>
                            <child>
                              <object class="GtkSearchEntry" id="srch_indi_prop">
                                <property name="visible">True</property>
                                <property name="can-focus">True</property>
                                <property name="primary-icon-name">edit-find-symbolic</property>
                                <property name="primary-icon-activatable">False</property>
                                <property name="primary-icon-sensitive">False</property>
                                <property name="placeholder-text" translatable="yes">Filter properties</property>
                              </object>
                              <packing>
                                <property name="expand">False</property>
                                <property name="fill">True</property>
                                <property name="position">1</property>
                              </packing>
                            </child>
                          </object>
                          <packing>
                            <property name="expand">False</property>
                            <property name="fill">True</property>
                            <property name="position">0</property>
                          </packing>
                        </child>
                        <child>
                          <object class="GtkStack" id="stk_indi">
                            <property name="visible">True</property>
                            <property name="can-focus">False</property>
                            <child>
                              <placeholder/>
                            </child>
                          </object>
                          <packing>
                            <property name="expand">True</property>
                            <property name="fill">True</property>
                            <property name="position">1</property>
                          </packing>
                        </child>
                      </object>
                      <packing>
                        <property name="expand">True</property>
                        <property name="fill">True</property>
                        <property name="position">3</property>
                      </packing>
                    </child>
                  </object>
                  <packing>
                    <property name="resize">True</property>
                    <property name="shrink">True</property>
                  </packing>
                </child>
                <child>
                  <object class="GtkBox">
                    <property name="visible">True</property>
                    <property name="can-focus">False</property>
                    <child>
                      <object class="GtkBox">
                        <property name="visible">True</property>
                        <property name="can-focus">False</property>
                        <property name="orientation">vertical</property>
                        <property name="spacing">5</property>
                        <child>
                          <object class="GtkButton">
                            <property name="visible">True</property>
                            <property name="can-focus">True</property>
                            <property name="receives-default">True</property>
                            <property name="tooltip-text" translatable="yes">Clear log</property>
                            <property name="action-name">win.clear_hw_log</property>
                            <child>
                              <object class="GtkImage">
                                <property name="visible">True</property>
                                <property name="can-focus">False</property>
                                <property name="stock">gtk-clear</property>
                              </object>
                            </child>
                          </object>
                          <packing>
                            <property name="expand">False</property>
                            <property name="fill">True</property>
                            <property name="position">0</property>
                          </packing>
                        </child>
                        <child>
                          <object class="GtkLabel">
                            <property name="visible">True</property>
                            <property name="can-focus">False</property>
                            <property name="label" translatable="yes">Hardware log</property>
                            <property name="angle">90</property>
                          </object>
                          <packing>
                            <property name="expand">False</property>
                            <property name="fill">True</property>
                            <property name="position">1</property>
                          </packing>
                        </child>
                      </object>
                      <packing>
                        <property name="expand">False</property>
                        <property name="fill">True</property>
                        <property name="position">0</property>
                      </packing>
                    </child>
                    <child>
                      <object class="GtkScrolledWindow">
                        <property name="visible">True</property>
                        <property name="can-focus">True</property>
                        <property name="hexpand">True</property>
                        <property name="vexpand">True</property>
                        <property name="overlay-scrolling">False</property>
                        <child>
                          <object class="GtkTreeView" id="tv_hw_log">
                            <property name="visible">True</property>
                            <property name="can-focus">True</property>
                            <child internal-child="selection">
                              <object class="GtkTreeSelection"/>
                            </child>
                          </object>
                        </child>
                      </object>
                      <packing>
                        <property name="expand">True</property>
                        <property name="fill">True</property>
                        <property name="position">1</property>
                      </packing>
                    </child>
                  </object>
                  <packing>
                    <property name="resize">False</property>
                    <property name="shrink">True</property>
                  </packing>
                </child>
              </object>
              <packing>
                <property name="expand">True</property>
                <property name="fill">True</property>
                <property name="position">0</property>
              </packing>
            </child>
          </object>
        </child>
        <child type="tab">
          <object class="GtkLabel">
            <property name="visible">True</property>
            <property name="can-focus">False</property>
            <property name="label" translatable="yes">Hardware Control</property>
            <attributes>
              <attribute name="weight" value="bold"/>
            </attributes>
          </object>
          <packing>
            <property name="tab-fill">False</property>
          </packing>
        </child>
        <child>
          <object class="GtkPaned" id="pan_cam1">
            <property name="visible">True</property>
            <property name="can-focus">True</property>
            <property name="wide-handle">True</property>
            <child>
              <object class="GtkBox" id="bx_cam_left">
                <property name="visible">True</property>
                <property name="can-focus">False</property>
                <property name="margin-start">5</property>
                <property name="margin-end">5</property>
                <property name="margin-top">5</property>
                <property name="margin-bottom">5</property>
                <property name="orientation">vertical</property>
                <property name="spacing">5</property>
                <child>
                  <object class="GtkScrolledWindow">
                    <property name="visible">True</property>
                    <property name="can-focus">True</property>
                    <property name="hscrollbar-policy">never</property>
                    <property name="overlay-scrolling">False</property>
                    <child>
                      <object class="GtkViewport">
                        <property name="visible">True</property>
                        <property name="can-focus">False</property>
                        <property name="shadow-type">none</property>
                        <child>
                          <object class="GtkBox">
                            <property name="visible">True</property>
                            <property name="can-focus">False</property>
                            <property name="orientation">vertical</property>
                            <property name="spacing">7</property>
                            <child>
                              <object class="GtkBox" id="bx_cam_main">
                                <property name="visible">True</property>
                                <property name="can-focus">False</property>
                                <property name="orientation">vertical</property>
                                <property name="spacing">5</property>
                                <child>
                                  <object class="GtkBox">
                                    <property name="visible">True</property>
                                    <property name="can-focus">False</property>
                                    <property name="spacing">5</property>
                                    <child>
                                      <object class="GtkLabel" id="l_camera_list">
                                        <property name="visible">True</property>
                                        <property name="can-focus">False</property>
                                        <property name="halign">start</property>
                                        <property name="label" translatable="yes">Camera:</property>
                                      </object>
                                      <packing>
                                        <property name="expand">False</property>
                                        <property name="fill">True</property>
                                        <property name="position">0</property>
                                      </packing>
                                    </child>
                                    <child>
                                      <object class="GtkComboBoxText" id="cb_camera_list">
                                        <property name="visible">True</property>
                                        <property name="can-focus">False</property>
                                        <property name="valign">center</property>
                                        <property name="hexpand">True</property>
                                      </object>
                                      <packing>
                                        <property name="expand">False</property>
                                        <property name="fill">True</property>
                                        <property name="position">1</property>
                                      </packing>
                                    </child>
                                  </object>
                                  <packing>
                                    <property name="expand">False</property>
                                    <property name="fill">True</property>
                                    <property name="position">0</property>
                                  </packing>
                                </child>
                                <child>
                                  <object class="GtkSeparator">
                                    <property name="visible">True</property>
                                    <property name="can-focus">False</property>
                                  </object>
                                  <packing>
                                    <property name="expand">False</property>
                                    <property name="fill">True</property>
                                    <property name="position">1</property>
                                  </packing>
                                </child>
                                <child>
                                  <object class="GtkBox">
                                    <property name="visible">True</property>
                                    <property name="can-focus">False</property>
                                    <property name="spacing">5</property>
                                    <child>
                                      <object class="GtkCheckButton" id="chb_shots_cont">
                                        <property name="label" translatable="yes">Live view</property>
                                        <property name="visible">True</property>
                                        <property name="can-focus">True</property>
                                        <property name="receives-default">False</property>
                                        <property name="halign">start</property>
                                        <property name="valign">center</property>
                                        <property name="draw-indicator">True</property>
                                      </object>
                                      <packing>
                                        <property name="expand">False</property>
                                        <property name="fill">False</property>
                                        <property name="position">0</property>
                                      </packing>
                                    </child>
                                    <child>
                                      <object class="GtkLabel" id="l_delay">
                                        <property name="visible">True</property>
                                        <property name="can-focus">False</property>
                                        <property name="halign">start</property>
                                        <property name="label" translatable="yes">Delay (s)
&lt;span alpha="50%" size="small"&gt;if exposure&amp;lt;2s&lt;/span&gt;</property>
                                        <property name="use-markup">True</property>
                                      </object>
                                      <packing>
                                        <property name="expand">False</property>
                                        <property name="fill">False</property>
                                        <property name="position">1</property>
                                      </packing>
                                    </child>
                                    <child>
                                      <object class="GtkSpinButton" id="spb_delay">
                                        <property name="visible">True</property>
                                        <property name="can-focus">True</property>
                                        <property name="valign">center</property>
                                        <property name="hexpand">True</property>
                                        <property name="text" translatable="yes">0</property>
                                        <property name="input-purpose">digits</property>
                                      </object>
                                      <packing>
                                        <property name="expand">False</property>
                                        <property name="fill">True</property>
                                        <property name="position">2</property>
                                      </packing>
                                    </child>
                                  </object>
                                  <packing>
                                    <property name="expand">False</property>
                                    <property name="fill">True</property>
                                    <property name="position">2</property>
                                  </packing>
                                </child>
                                <child>
                                  <object class="GtkSeparator">
                                    <property name="visible">True</property>
                                    <property name="can-focus">False</property>
                                  </object>
                                  <packing>
                                    <property name="expand">False</property>
                                    <property name="fill">True</property>
                                    <property name="position">3</property>
                                  </packing>
                                </child>
                                <child>
                                  <object class="GtkBox">
                                    <property name="visible">True</property>
                                    <property name="can-focus">False</property>
                                    <property name="spacing">5</property>
                                    <property name="homogeneous">True</property>
                                    <child>
                                      <object class="GtkButton" id="btn_take_shot">
                                        <property name="label" translatable="yes">Take shot</property>
                                        <property name="visible">True</property>
                                        <property name="can-focus">True</property>
                                        <property name="receives-default">True</property>
                                        <property name="action-name">win.take_shot</property>
                                        <style>
                                          <class name="greenbutton"/>
                                        </style>
                                      </object>
                                      <packing>
                                        <property name="expand">False</property>
                                        <property name="fill">True</property>
                                        <property name="position">0</property>
                                      </packing>
                                    </child>
                                    <child>
                                      <object class="GtkButton">
                                        <property name="label" translatable="yes">Stop</property>
                                        <property name="visible">True</property>
                                        <property name="can-focus">True</property>
                                        <property name="receives-default">True</property>
                                        <property name="action-name">win.stop_shot</property>
                                        <style>
                                          <class name="redbutton"/>
                                        </style>
                                      </object>
                                      <packing>
                                        <property name="expand">False</property>
                                        <property name="fill">True</property>
                                        <property name="position">1</property>
                                      </packing>
                                    </child>
                                  </object>
                                  <packing>
                                    <property name="expand">False</property>
                                    <property name="fill">True</property>
                                    <property name="position">4</property>
                                  </packing>
                                </child>
                              </object>
                              <packing>
                                <property name="expand">False</property>
                                <property name="fill">True</property>
                                <property name="position">0</property>
                              </packing>
                            </child>
                            <child>
                              <object class="GtkExpander" id="exp_cam_ctrl">
                                <property name="visible">True</property>
                                <property name="can-focus">True</property>
                                <property name="label-fill">True</property>
                                <child>
                                  <!-- n-columns=2 n-rows=3 -->
                                  <object class="GtkGrid" id="grd_cam_ctrl">
                                    <property name="visible">True</property>
                                    <property name="can-focus">False</property>
                                    <property name="margin-start">5</property>
                                    <property name="margin-top">5</property>
                                    <property name="row-spacing">5</property>
                                    <property name="column-spacing">5</property>
                                    <child>
                                      <object class="GtkCheckButton" id="chb_cooler">
                                        <property name="label" translatable="yes">Cooler (°C):</property>
                                        <property name="visible">True</property>
                                        <property name="can-focus">True</property>
                                        <property name="receives-default">False</property>
                                        <property name="halign">start</property>
                                        <property name="image-position">right</property>
                                        <property name="draw-indicator">True</property>
                                      </object>
                                      <packing>
                                        <property name="left-attach">0</property>
                                        <property name="top-attach">0</property>
                                      </packing>
                                    </child>
                                    <child>
                                      <object class="GtkSpinButton" id="spb_temp">
                                        <property name="visible">True</property>
                                        <property name="can-focus">True</property>
                                        <property name="hexpand">True</property>
                                        <property name="text" translatable="yes">0</property>
                                      </object>
                                      <packing>
                                        <property name="left-attach">1</property>
                                        <property name="top-attach">0</property>
                                      </packing>
                                    </child>
                                    <child>
                                      <object class="GtkLabel" id="l_cam_heater">
                                        <property name="visible">True</property>
                                        <property name="can-focus">False</property>
                                        <property name="halign">start</property>
                                        <property name="label" translatable="yes">Heater:</property>
                                      </object>
                                      <packing>
                                        <property name="left-attach">0</property>
                                        <property name="top-attach">2</property>
                                      </packing>
                                    </child>
                                    <child>
                                      <object class="GtkComboBoxText" id="cb_cam_heater">
                                        <property name="visible">True</property>
                                        <property name="can-focus">False</property>
                                      </object>
                                      <packing>
                                        <property name="left-attach">1</property>
                                        <property name="top-attach">2</property>
                                      </packing>
                                    </child>
                                    <child>
                                      <object class="GtkCheckButton" id="chb_fan">
                                        <property name="label" translatable="yes">Fan</property>
                                        <property name="visible">True</property>
                                        <property name="can-focus">True</property>
                                        <property name="receives-default">False</property>
                                        <property name="halign">start</property>
                                        <property name="draw-indicator">True</property>
                                      </object>
                                      <packing>
                                        <property name="left-attach">1</property>
                                        <property name="top-attach">1</property>
                                      </packing>
                                    </child>
                                    <child>
                                      <placeholder/>
                                    </child>
                                  </object>
                                </child>
                                <child type="label">
                                  <object class="GtkLabel">
                                    <property name="visible">True</property>
                                    <property name="can-focus">False</property>
                                    <property name="label" translatable="yes">[ Camera control ]</property>
                                    <attributes>
                                      <attribute name="weight" value="bold"/>
                                      <attribute name="underline" value="True"/>
                                    </attributes>
                                  </object>
                                </child>
                                <style>
                                  <class name="expander"/>
                                </style>
                              </object>
                              <packing>
                                <property name="expand">False</property>
                                <property name="fill">True</property>
                                <property name="position">1</property>
                              </packing>
                            </child>
                            <child>
                              <object class="GtkSeparator">
                                <property name="visible">True</property>
                                <property name="can-focus">False</property>
                              </object>
                              <packing>
                                <property name="expand">False</property>
                                <property name="fill">True</property>
                                <property name="position">2</property>
                              </packing>
                            </child>
                            <child>
                              <object class="GtkExpander" id="exp_shot_set">
                                <property name="visible">True</property>
                                <property name="can-focus">True</property>
                                <child>
                                  <!-- n-columns=2 n-rows=7 -->
                                  <object class="GtkGrid" id="grd_shot_settings">
                                    <property name="visible">True</property>
                                    <property name="can-focus">False</property>
                                    <property name="margin-start">5</property>
                                    <property name="margin-top">5</property>
                                    <property name="row-spacing">5</property>
                                    <property name="column-spacing">5</property>
                                    <child>
                                      <object class="GtkLabel" id="l_frame_mode">
                                        <property name="visible">True</property>
                                        <property name="can-focus">False</property>
                                        <property name="halign">start</property>
                                        <property name="label" translatable="yes">Mode:</property>
                                      </object>
                                      <packing>
                                        <property name="left-attach">0</property>
                                        <property name="top-attach">0</property>
                                      </packing>
                                    </child>
                                    <child>
                                      <object class="GtkComboBoxText" id="cb_frame_mode">
                                        <property name="visible">True</property>
                                        <property name="can-focus">False</property>
                                        <property name="hexpand">True</property>
                                        <property name="active-id">light</property>
                                        <items>
                                          <item id="light" translatable="yes">Lights</item>
                                          <item id="flat" translatable="yes">Flats</item>
                                          <item id="dark" translatable="yes">Darks</item>
                                          <item id="bias" translatable="yes">Biases</item>
                                        </items>
                                      </object>
                                      <packing>
                                        <property name="left-attach">1</property>
                                        <property name="top-attach">0</property>
                                      </packing>
                                    </child>
                                    <child>
                                      <object class="GtkLabel" id="l_exp">
                                        <property name="visible">True</property>
                                        <property name="can-focus">False</property>
                                        <property name="halign">start</property>
                                        <property name="label" translatable="yes">Exposure (s):</property>
                                      </object>
                                      <packing>
                                        <property name="left-attach">0</property>
                                        <property name="top-attach">1</property>
                                      </packing>
                                    </child>
                                    <child>
                                      <object class="GtkSpinButton" id="spb_exp">
                                        <property name="visible">True</property>
                                        <property name="can-focus">True</property>
                                        <property name="hexpand">True</property>
                                        <property name="text" translatable="yes">5,000</property>
                                        <property name="digits">3</property>
                                        <property name="value">5</property>
                                      </object>
                                      <packing>
                                        <property name="left-attach">1</property>
                                        <property name="top-attach">1</property>
                                      </packing>
                                    </child>
                                    <child>
                                      <object class="GtkLabel" id="l_gain">
                                        <property name="visible">True</property>
                                        <property name="can-focus">False</property>
                                        <property name="halign">start</property>
                                        <property name="label" translatable="yes">Gain:</property>
                                      </object>
                                      <packing>
                                        <property name="left-attach">0</property>
                                        <property name="top-attach">2</property>
                                      </packing>
                                    </child>
                                    <child>
                                      <object class="GtkLabel" id="l_offset">
                                        <property name="visible">True</property>
                                        <property name="can-focus">False</property>
                                        <property name="halign">start</property>
                                        <property name="label" translatable="yes">Offset:</property>
                                      </object>
                                      <packing>
                                        <property name="left-attach">0</property>
                                        <property name="top-attach">3</property>
                                      </packing>
                                    </child>
                                    <child>
                                      <object class="GtkLabel">
                                        <property name="visible">True</property>
                                        <property name="can-focus">False</property>
                                        <property name="halign">start</property>
                                        <property name="label" translatable="yes">Crop:</property>
                                      </object>
                                      <packing>
                                        <property name="left-attach">0</property>
                                        <property name="top-attach">5</property>
                                      </packing>
                                    </child>
                                    <child>
                                      <object class="GtkLabel" id="l_bin">
                                        <property name="visible">True</property>
                                        <property name="can-focus">False</property>
                                        <property name="halign">start</property>
                                        <property name="label" translatable="yes">Resolution:</property>
                                      </object>
                                      <packing>
                                        <property name="left-attach">0</property>
                                        <property name="top-attach">4</property>
                                      </packing>
                                    </child>
                                    <child>
                                      <object class="GtkSpinButton" id="spb_gain">
                                        <property name="visible">True</property>
                                        <property name="can-focus">True</property>
                                        <property name="hexpand">True</property>
                                        <property name="text" translatable="yes">0</property>
                                      </object>
                                      <packing>
                                        <property name="left-attach">1</property>
                                        <property name="top-attach">2</property>
                                      </packing>
                                    </child>
                                    <child>
                                      <object class="GtkSpinButton" id="spb_offset">
                                        <property name="visible">True</property>
                                        <property name="can-focus">True</property>
                                        <property name="hexpand">True</property>
                                        <property name="text" translatable="yes">100</property>
                                        <property name="value">100</property>
                                      </object>
                                      <packing>
                                        <property name="left-attach">1</property>
                                        <property name="top-attach">3</property>
                                      </packing>
                                    </child>
                                    <child>
                                      <object class="GtkComboBoxText" id="cb_crop">
                                        <property name="visible">True</property>
                                        <property name="can-focus">False</property>
                                        <property name="hexpand">True</property>
                                        <property name="active-id">100</property>
                                        <items>
                                          <item id="100" translatable="yes">None</item>
                                          <item id="75" translatable="yes">75%</item>
                                          <item id="50" translatable="yes">50%</item>
                                          <item id="33" translatable="yes">33.3%</item>
                                          <item id="25" translatable="yes">25%</item>
                                        </items>
                                      </object>
                                      <packing>
                                        <property name="left-attach">1</property>
                                        <property name="top-attach">5</property>
                                      </packing>
                                    </child>
                                    <child>
                                      <object class="GtkComboBoxText" id="cb_bin">
                                        <property name="visible">True</property>
                                        <property name="can-focus">False</property>
                                        <property name="hexpand">True</property>
                                        <property name="active-id">1</property>
                                        <items>
                                          <item id="1" translatable="yes">Max</item>
                                          <item id="2" translatable="yes">Bin 2x2</item>
                                          <item id="3" translatable="yes">Bin 3x3</item>
                                          <item id="4" translatable="yes">Bin 4x4</item>
                                        </items>
                                      </object>
                                      <packing>
                                        <property name="left-attach">1</property>
                                        <property name="top-attach">4</property>
                                      </packing>
                                    </child>
                                    <child>
                                      <object class="GtkCheckButton" id="chb_low_noise">
                                        <property name="label" translatable="yes">Low noise mode</property>
                                        <property name="visible">True</property>
                                        <property name="can-focus">True</property>
                                        <property name="receives-default">False</property>
                                        <property name="halign">start</property>
                                        <property name="draw-indicator">True</property>
                                      </object>
                                      <packing>
                                        <property name="left-attach">1</property>
                                        <property name="top-attach">6</property>
                                      </packing>
                                    </child>
                                    <child>
                                      <placeholder/>
                                    </child>
                                  </object>
                                </child>
                                <child type="label">
                                  <object class="GtkLabel">
                                    <property name="visible">True</property>
                                    <property name="can-focus">False</property>
                                    <property name="label" translatable="yes">[ Shot settings ]</property>
                                    <attributes>
                                      <attribute name="weight" value="bold"/>
                                      <attribute name="underline" value="True"/>
                                    </attributes>
                                  </object>
                                </child>
                                <style>
                                  <class name="expander"/>
                                </style>
                              </object>
                              <packing>
                                <property name="expand">False</property>
                                <property name="fill">True</property>
                                <property name="position">3</property>
                              </packing>
                            </child>
                            <child>
                              <object class="GtkSeparator">
                                <property name="visible">True</property>
                                <property name="can-focus">False</property>
                              </object>
                              <packing>
                                <property name="expand">False</property>
                                <property name="fill">True</property>
                                <property name="position">4</property>
                              </packing>
                            </child>
                            <child>
                              <object class="GtkExpander" id="exp_calibr">
                                <property name="visible">True</property>
                                <property name="can-focus">True</property>
                                <child>
                                  <!-- n-columns=2 n-rows=9 -->
                                  <object class="GtkGrid" id="grd_cam_calibr">
                                    <property name="visible">True</property>
                                    <property name="can-focus">False</property>
                                    <property name="margin-start">5</property>
                                    <property name="margin-top">5</property>
                                    <property name="hexpand">False</property>
                                    <property name="row-spacing">5</property>
                                    <property name="column-spacing">5</property>
                                    <child>
                                      <object class="GtkFileChooserButton" id="fch_master_dark">
                                        <property name="visible">True</property>
                                        <property name="can-focus">False</property>
                                        <property name="hexpand">True</property>
                                        <property name="create-folders">False</property>
                                        <property name="title" translatable="yes"/>
                                      </object>
                                      <packing>
                                        <property name="left-attach">0</property>
                                        <property name="top-attach">2</property>
                                        <property name="width">2</property>
                                      </packing>
                                    </child>
                                    <child>
                                      <object class="GtkFileChooserButton" id="fch_master_flat">
                                        <property name="visible">True</property>
                                        <property name="can-focus">False</property>
                                        <property name="hexpand">True</property>
                                        <property name="create-folders">False</property>
                                        <property name="title" translatable="yes"/>
                                      </object>
                                      <packing>
                                        <property name="left-attach">0</property>
                                        <property name="top-attach">8</property>
                                        <property name="width">2</property>
                                      </packing>
                                    </child>
                                    <child>
                                      <object class="GtkCheckButton" id="chb_master_dark">
                                        <property name="label" translatable="yes">Subtract master DARK frame:</property>
                                        <property name="visible">True</property>
                                        <property name="can-focus">True</property>
                                        <property name="receives-default">False</property>
                                        <property name="halign">start</property>
                                        <property name="draw-indicator">True</property>
                                      </object>
                                      <packing>
                                        <property name="left-attach">0</property>
                                        <property name="top-attach">1</property>
                                        <property name="width">2</property>
                                      </packing>
                                    </child>
                                    <child>
                                      <object class="GtkCheckButton" id="chb_master_flat">
                                        <property name="label" translatable="yes">Apply master FLAT frame:</property>
                                        <property name="visible">True</property>
                                        <property name="can-focus">True</property>
                                        <property name="receives-default">False</property>
                                        <property name="halign">start</property>
                                        <property name="draw-indicator">True</property>
                                      </object>
                                      <packing>
                                        <property name="left-attach">0</property>
                                        <property name="top-attach">7</property>
                                        <property name="width">2</property>
                                      </packing>
                                    </child>
                                    <child>
                                      <object class="GtkLabel">
                                        <property name="visible">True</property>
                                        <property name="can-focus">False</property>
                                        <property name="opacity">0.5</property>
                                        <property name="halign">start</property>
                                        <property name="label" translatable="yes">(Used for preview or live stacking)</property>
                                      </object>
                                      <packing>
                                        <property name="left-attach">0</property>
                                        <property name="top-attach">0</property>
                                        <property name="width">2</property>
                                      </packing>
                                    </child>
                                    <child>
                                      <object class="GtkCheckButton" id="chb_hot_pixels">
                                        <property name="label" translatable="yes">Remove hot pixels from light frame
if no master dark defined</property>
                                        <property name="visible">True</property>
                                        <property name="can-focus">True</property>
                                        <property name="receives-default">False</property>
                                        <property name="draw-indicator">True</property>
                                      </object>
                                      <packing>
                                        <property name="left-attach">0</property>
                                        <property name="top-attach">4</property>
                                        <property name="width">2</property>
                                      </packing>
                                    </child>
                                    <child>
                                      <object class="GtkSeparator">
                                        <property name="visible">True</property>
                                        <property name="can-focus">False</property>
                                      </object>
                                      <packing>
                                        <property name="left-attach">0</property>
                                        <property name="top-attach">3</property>
                                        <property name="width">2</property>
                                      </packing>
                                    </child>
                                    <child>
                                      <object class="GtkLabel" id="l_hot_pixels_warn">
                                        <property name="visible">True</property>
                                        <property name="can-focus">False</property>
                                        <property name="opacity">0.5</property>
                                        <property name="halign">start</property>
                                        <property name="label" translatable="yes">&lt;b&gt;Warning!&lt;/b&gt; Can "eat" your small stars.
Better use "Subtrack master DARK frame"</property>
                                        <property name="use-markup">True</property>
                                      </object>
                                      <packing>
                                        <property name="left-attach">0</property>
                                        <property name="top-attach">5</property>
                                        <property name="width">2</property>
                                      </packing>
                                    </child>
                                    <child>
                                      <object class="GtkSeparator">
                                        <property name="visible">True</property>
                                        <property name="can-focus">False</property>
                                      </object>
                                      <packing>
                                        <property name="left-attach">0</property>
                                        <property name="top-attach">6</property>
                                        <property name="width">2</property>
                                      </packing>
                                    </child>
                                  </object>
                                </child>
                                <child type="label">
                                  <object class="GtkLabel">
                                    <property name="visible">True</property>
                                    <property name="can-focus">False</property>
                                    <property name="label" translatable="yes">[ Calibration frames and hot pixels ]</property>
                                    <attributes>
                                      <attribute name="weight" value="bold"/>
                                      <attribute name="underline" value="True"/>
                                    </attributes>
                                  </object>
                                </child>
                                <style>
                                  <class name="expander"/>
                                </style>
                              </object>
                              <packing>
                                <property name="expand">False</property>
                                <property name="fill">True</property>
                                <property name="position">5</property>
                              </packing>
                            </child>
                            <child>
                              <object class="GtkSeparator">
                                <property name="visible">True</property>
                                <property name="can-focus">False</property>
                              </object>
                              <packing>
                                <property name="expand">False</property>
                                <property name="fill">True</property>
                                <property name="position">6</property>
                              </packing>
                            </child>
                            <child>
                              <object class="GtkExpander" id="exp_raw_frames">
                                <property name="visible">True</property>
                                <property name="can-focus">True</property>
                                <child>
                                  <!-- n-columns=2 n-rows=6 -->
                                  <object class="GtkGrid" id="grd_save_raw">
                                    <property name="visible">True</property>
                                    <property name="can-focus">False</property>
                                    <property name="margin-top">5</property>
                                    <property name="hexpand">True</property>
                                    <property name="row-spacing">5</property>
                                    <property name="column-spacing">5</property>
                                    <child>
                                      <object class="GtkBox">
                                        <property name="visible">True</property>
                                        <property name="can-focus">False</property>
                                        <property name="spacing">5</property>
                                        <property name="homogeneous">True</property>
                                        <child>
                                          <object class="GtkButton" id="btn_start_save_raw">
                                            <property name="label" translatable="yes">Start</property>
                                            <property name="visible">True</property>
                                            <property name="can-focus">True</property>
                                            <property name="receives-default">True</property>
                                            <property name="action-name">win.start_save_raw_frames</property>
                                            <style>
                                              <class name="greenbutton"/>
                                            </style>
                                          </object>
                                          <packing>
                                            <property name="expand">False</property>
                                            <property name="fill">True</property>
                                            <property name="position">0</property>
                                          </packing>
                                        </child>
                                        <child>
                                          <object class="GtkButton" id="btn_continue_save_raw">
                                            <property name="label" translatable="yes">Continue</property>
                                            <property name="visible">True</property>
                                            <property name="can-focus">True</property>
                                            <property name="receives-default">True</property>
                                            <property name="action-name">win.continue_save_raw</property>
                                            <style>
                                              <class name="yellowbutton"/>
                                            </style>
                                          </object>
                                          <packing>
                                            <property name="expand">False</property>
                                            <property name="fill">True</property>
                                            <property name="position">1</property>
                                          </packing>
                                        </child>
                                        <child>
                                          <object class="GtkButton">
                                            <property name="label" translatable="yes">Stop</property>
                                            <property name="visible">True</property>
                                            <property name="can-focus">True</property>
                                            <property name="receives-default">True</property>
                                            <property name="action-name">win.stop_save_raw_frames</property>
                                            <style>
                                              <class name="redbutton"/>
                                            </style>
                                          </object>
                                          <packing>
                                            <property name="expand">False</property>
                                            <property name="fill">True</property>
                                            <property name="position">2</property>
                                          </packing>
                                        </child>
                                      </object>
                                      <packing>
                                        <property name="left-attach">0</property>
                                        <property name="top-attach">1</property>
                                        <property name="width">2</property>
                                      </packing>
                                    </child>
                                    <child>
                                      <object class="GtkSpinButton" id="spb_raw_frames_cnt">
                                        <property name="visible">True</property>
                                        <property name="can-focus">True</property>
                                        <property name="hexpand">True</property>
                                      </object>
                                      <packing>
                                        <property name="left-attach">1</property>
                                        <property name="top-attach">2</property>
                                      </packing>
                                    </child>
                                    <child>
                                      <object class="GtkLabel">
                                        <property name="visible">True</property>
                                        <property name="can-focus">False</property>
                                        <property name="halign">start</property>
                                        <property name="label" translatable="yes">Path to save frames:</property>
                                      </object>
                                      <packing>
                                        <property name="left-attach">0</property>
                                        <property name="top-attach">3</property>
                                        <property name="width">2</property>
                                      </packing>
                                    </child>
                                    <child>
                                      <object class="GtkFileChooserButton" id="fcb_raw_frames_path">
                                        <property name="visible">True</property>
                                        <property name="can-focus">False</property>
                                        <property name="hexpand">True</property>
                                        <property name="action">select-folder</property>
                                        <property name="title" translatable="yes"/>
                                      </object>
                                      <packing>
                                        <property name="left-attach">0</property>
                                        <property name="top-attach">4</property>
                                        <property name="width">2</property>
                                      </packing>
                                    </child>
                                    <child>
                                      <object class="GtkCheckButton" id="chb_raw_frames_cnt">
                                        <property name="label" translatable="yes">Number of frames:</property>
                                        <property name="visible">True</property>
                                        <property name="can-focus">True</property>
                                        <property name="receives-default">False</property>
                                        <property name="halign">start</property>
                                        <property name="draw-indicator">True</property>
                                      </object>
                                      <packing>
                                        <property name="left-attach">0</property>
                                        <property name="top-attach">2</property>
                                      </packing>
                                    </child>
                                    <child>
                                      <object class="GtkCheckButton" id="chb_master_frame">
                                        <property name="label" translatable="yes">Create master calibration file</property>
                                        <property name="visible">True</property>
                                        <property name="can-focus">True</property>
                                        <property name="receives-default">False</property>
                                        <property name="draw-indicator">True</property>
                                      </object>
                                      <packing>
                                        <property name="left-attach">0</property>
                                        <property name="top-attach">5</property>
                                        <property name="width">2</property>
                                      </packing>
                                    </child>
                                    <child>
                                      <object class="GtkLabel" id="l_raw_time_info">
                                        <property name="visible">True</property>
                                        <property name="can-focus">False</property>
                                        <property name="opacity">0.69999999999999996</property>
                                        <property name="halign">start</property>
                                        <property name="label" translatable="yes">info</property>
                                        <attributes>
                                          <attribute name="weight" value="bold"/>
                                        </attributes>
                                      </object>
                                      <packing>
                                        <property name="left-attach">0</property>
                                        <property name="top-attach">0</property>
                                        <property name="width">2</property>
                                      </packing>
                                    </child>
                                  </object>
                                </child>
                                <child type="label">
                                  <object class="GtkLabel">
                                    <property name="visible">True</property>
                                    <property name="can-focus">False</property>
                                    <property name="label" translatable="yes">[ Saving raw frames ]</property>
                                    <attributes>
                                      <attribute name="weight" value="bold"/>
                                      <attribute name="underline" value="True"/>
                                    </attributes>
                                  </object>
                                </child>
                                <style>
                                  <class name="expander"/>
                                </style>
                              </object>
                              <packing>
                                <property name="expand">False</property>
                                <property name="fill">True</property>
                                <property name="position">7</property>
                              </packing>
                            </child>
                            <child>
                              <object class="GtkSeparator">
                                <property name="visible">True</property>
                                <property name="can-focus">False</property>
                              </object>
                              <packing>
                                <property name="expand">False</property>
                                <property name="fill">True</property>
                                <property name="position">8</property>
                              </packing>
                            </child>
                            <child>
                              <object class="GtkExpander" id="exp_live">
                                <property name="visible">True</property>
                                <property name="can-focus">True</property>
                                <child>
                                  <!-- n-columns=2 n-rows=5 -->
                                  <object class="GtkGrid" id="grd_live_stack">
                                    <property name="visible">True</property>
                                    <property name="can-focus">False</property>
                                    <property name="margin-start">5</property>
                                    <property name="margin-top">5</property>
                                    <property name="row-spacing">5</property>
                                    <property name="column-spacing">5</property>
                                    <child>
                                      <object class="GtkBox">
                                        <property name="visible">True</property>
                                        <property name="can-focus">False</property>
                                        <property name="spacing">4</property>
                                        <property name="homogeneous">True</property>
                                        <child>
                                          <object class="GtkButton">
                                            <property name="label" translatable="yes">Start!</property>
                                            <property name="visible">True</property>
                                            <property name="can-focus">True</property>
                                            <property name="receives-default">True</property>
                                            <property name="action-name">win.start_live_stacking</property>
                                            <style>
                                              <class name="greenbutton"/>
                                            </style>
                                          </object>
                                          <packing>
                                            <property name="expand">False</property>
                                            <property name="fill">True</property>
                                            <property name="position">0</property>
                                          </packing>
                                        </child>
                                        <child>
                                          <object class="GtkButton">
                                            <property name="label" translatable="yes">Continue</property>
                                            <property name="visible">True</property>
                                            <property name="can-focus">True</property>
                                            <property name="receives-default">True</property>
                                            <property name="action-name">win.continue_live_stacking</property>
                                            <style>
                                              <class name="yellowbutton"/>
                                            </style>
                                          </object>
                                          <packing>
                                            <property name="expand">False</property>
                                            <property name="fill">True</property>
                                            <property name="position">1</property>
                                          </packing>
                                        </child>
                                        <child>
                                          <object class="GtkButton">
                                            <property name="label" translatable="yes">Stop</property>
                                            <property name="visible">True</property>
                                            <property name="can-focus">True</property>
                                            <property name="receives-default">True</property>
                                            <property name="action-name">win.stop_live_stacking</property>
                                            <style>
                                              <class name="redbutton"/>
                                            </style>
                                          </object>
                                          <packing>
                                            <property name="expand">False</property>
                                            <property name="fill">True</property>
                                            <property name="position">2</property>
                                          </packing>
                                        </child>
                                      </object>
                                      <packing>
                                        <property name="left-attach">0</property>
                                        <property name="top-attach">0</property>
                                        <property name="width">2</property>
                                      </packing>
                                    </child>
                                    <child>
                                      <object class="GtkCheckButton" id="chb_live_save">
                                        <property name="label" translatable="yes">Save every (minutes)</property>
                                        <property name="visible">True</property>
                                        <property name="can-focus">True</property>
                                        <property name="receives-default">False</property>
                                        <property name="halign">start</property>
                                        <property name="draw-indicator">True</property>
                                      </object>
                                      <packing>
                                        <property name="left-attach">0</property>
                                        <property name="top-attach">1</property>
                                      </packing>
                                    </child>
                                    <child>
                                      <object class="GtkSpinButton" id="spb_live_minutes">
                                        <property name="visible">True</property>
                                        <property name="can-focus">True</property>
                                        <property name="hexpand">True</property>
                                      </object>
                                      <packing>
                                        <property name="left-attach">1</property>
                                        <property name="top-attach">1</property>
                                      </packing>
                                    </child>
                                    <child>
                                      <object class="GtkLabel">
                                        <property name="visible">True</property>
                                        <property name="can-focus">False</property>
                                        <property name="halign">start</property>
                                        <property name="label" translatable="yes">Directory to place live stacking images:</property>
                                      </object>
                                      <packing>
                                        <property name="left-attach">0</property>
                                        <property name="top-attach">3</property>
                                        <property name="width">2</property>
                                      </packing>
                                    </child>
                                    <child>
                                      <object class="GtkFileChooserButton" id="fch_live_folder">
                                        <property name="visible">True</property>
                                        <property name="can-focus">False</property>
                                        <property name="hexpand">True</property>
                                        <property name="action">select-folder</property>
                                        <property name="title" translatable="yes"/>
                                      </object>
                                      <packing>
                                        <property name="left-attach">0</property>
                                        <property name="top-attach">4</property>
                                        <property name="width">2</property>
                                      </packing>
                                    </child>
                                    <child>
                                      <object class="GtkCheckButton" id="chb_live_save_orig">
                                        <property name="label" translatable="yes">Save every original light frame</property>
                                        <property name="visible">True</property>
                                        <property name="can-focus">True</property>
                                        <property name="receives-default">False</property>
                                        <property name="halign">start</property>
                                        <property name="draw-indicator">True</property>
                                      </object>
                                      <packing>
                                        <property name="left-attach">0</property>
                                        <property name="top-attach">2</property>
                                        <property name="width">2</property>
                                      </packing>
                                    </child>
                                  </object>
                                </child>
                                <child type="label">
                                  <object class="GtkLabel">
                                    <property name="visible">True</property>
                                    <property name="can-focus">False</property>
                                    <property name="label" translatable="yes">[ Live stacking ]</property>
                                    <attributes>
                                      <attribute name="weight" value="bold"/>
                                      <attribute name="underline" value="True"/>
                                    </attributes>
                                  </object>
                                </child>
                                <style>
                                  <class name="expander"/>
                                </style>
                              </object>
                              <packing>
                                <property name="expand">False</property>
                                <property name="fill">True</property>
                                <property name="position">9</property>
                              </packing>
                            </child>
                            <child>
                              <object class="GtkSeparator">
                                <property name="visible">True</property>
                                <property name="can-focus">False</property>
                              </object>
                              <packing>
                                <property name="expand">False</property>
                                <property name="fill">True</property>
                                <property name="position">10</property>
                              </packing>
                            </child>
                          </object>
                        </child>
                      </object>
                    </child>
                  </object>
                  <packing>
                    <property name="expand">True</property>
                    <property name="fill">True</property>
                    <property name="position">0</property>
                  </packing>
                </child>
                <child>
                  <object class="GtkBox">
                    <property name="visible">True</property>
                    <property name="can-focus">False</property>
                    <property name="spacing">5</property>
                    <child>
                      <object class="GtkLabel" id="l_temp_value">
                        <property name="visible">True</property>
                        <property name="can-focus">False</property>
                        <property name="label" translatable="yes">temp</property>
                        <property name="width-chars">5</property>
                        <property name="max-width-chars">5</property>
                      </object>
                      <packing>
                        <property name="expand">False</property>
                        <property name="fill">True</property>
                        <property name="position">0</property>
                      </packing>
                    </child>
                    <child>
                      <object class="GtkSeparator">
                        <property name="visible">True</property>
                        <property name="can-focus">False</property>
                        <property name="orientation">vertical</property>
                      </object>
                      <packing>
                        <property name="expand">False</property>
                        <property name="fill">True</property>
                        <property name="position">1</property>
                      </packing>
                    </child>
                    <child>
                      <object class="GtkLabel" id="l_coolpwr_value">
                        <property name="visible">True</property>
                        <property name="can-focus">False</property>
                        <property name="label" translatable="yes">pwr</property>
                      </object>
                      <packing>
                        <property name="expand">False</property>
                        <property name="fill">True</property>
                        <property name="position">2</property>
                      </packing>
                    </child>
                    <child>
                      <object class="GtkSeparator">
                        <property name="visible">True</property>
                        <property name="can-focus">False</property>
                        <property name="orientation">vertical</property>
                      </object>
                      <packing>
                        <property name="expand">False</property>
                        <property name="fill">True</property>
                        <property name="position">3</property>
                      </packing>
                    </child>
                    <child>
                      <object class="GtkDrawingArea" id="da_shot_state">
                        <property name="visible">True</property>
                        <property name="can-focus">False</property>
                      </object>
                      <packing>
                        <property name="expand">True</property>
                        <property name="fill">True</property>
                        <property name="position">4</property>
                      </packing>
                    </child>
                  </object>
                  <packing>
                    <property name="expand">False</property>
                    <property name="fill">True</property>
                    <property name="position">1</property>
                  </packing>
                </child>
              </object>
              <packing>
                <property name="resize">False</property>
                <property name="shrink">False</property>
              </packing>
            </child>
            <child>
              <object class="GtkPaned" id="pan_cam2">
                <property name="visible">True</property>
                <property name="can-focus">True</property>
                <property name="wide-handle">True</property>
                <child>
                  <object class="GtkPaned" id="pan_cam4">
                    <property name="visible">True</property>
                    <property name="can-focus">True</property>
                    <property name="orientation">vertical</property>
                    <property name="wide-handle">True</property>
                    <child>
                      <object class="GtkBox">
                        <property name="visible">True</property>
                        <property name="can-focus">False</property>
                        <property name="hexpand">True</property>
                        <property name="vexpand">True</property>
                        <property name="orientation">vertical</property>
                        <property name="spacing">5</property>
                        <child>
                          <object class="GtkScrolledWindow">
                            <property name="visible">True</property>
                            <property name="can-focus">True</property>
<<<<<<< HEAD
                            <property name="shadow-type">in</property>
=======
>>>>>>> 3472b1f1
                            <property name="kinetic-scrolling">False</property>
                            <property name="propagate-natural-height">True</property>
                            <child>
                              <object class="GtkViewport">
                                <property name="visible">True</property>
                                <property name="can-focus">False</property>
                                <property name="vscroll-policy">natural</property>
                                <property name="shadow-type">none</property>
                                <child>
                                  <object class="GtkBox">
                                    <property name="visible">True</property>
                                    <property name="can-focus">False</property>
                                    <property name="margin-start">5</property>
                                    <property name="margin-end">5</property>
                                    <property name="spacing">5</property>
                                    <child>
                                      <object class="GtkLabel">
                                        <property name="visible">True</property>
                                        <property name="can-focus">False</property>
                                        <property name="valign">center</property>
                                        <property name="label" translatable="yes">Show:</property>
                                      </object>
                                      <packing>
                                        <property name="expand">False</property>
                                        <property name="fill">True</property>
                                        <property name="position">0</property>
                                      </packing>
                                    </child>
                                    <child>
                                      <object class="GtkComboBoxText" id="cb_preview_src">
                                        <property name="visible">True</property>
                                        <property name="can-focus">False</property>
                                        <property name="valign">center</property>
                                        <property name="active-id">frame</property>
                                        <items>
                                          <item id="frame" translatable="yes">Current frame</item>
                                          <item id="live" translatable="yes">Live stacking</item>
                                        </items>
                                      </object>
                                      <packing>
                                        <property name="expand">False</property>
                                        <property name="fill">True</property>
                                        <property name="position">1</property>
                                      </packing>
                                    </child>
                                    <child>
                                      <object class="GtkLabel">
                                        <property name="visible">True</property>
                                        <property name="can-focus">False</property>
                                        <property name="valign">center</property>
                                        <property name="label" translatable="yes">Scale:</property>
                                      </object>
                                      <packing>
                                        <property name="expand">False</property>
                                        <property name="fill">True</property>
                                        <property name="position">2</property>
                                      </packing>
                                    </child>
                                    <child>
                                      <object class="GtkComboBoxText" id="cb_preview_scale">
                                        <property name="visible">True</property>
                                        <property name="can-focus">False</property>
                                        <property name="valign">center</property>
                                        <items>
                                          <item id="fit" translatable="yes">Fit window</item>
                                          <item id="orig" translatable="yes">100%</item>
                                          <item id="p75" translatable="yes">75%</item>
                                          <item id="p50" translatable="yes">50%</item>
                                          <item id="p33" translatable="yes">33%</item>
                                          <item id="p25" translatable="yes">25%</item>
                                        </items>
                                      </object>
                                      <packing>
                                        <property name="expand">False</property>
                                        <property name="fill">True</property>
                                        <property name="position">3</property>
                                      </packing>
                                    </child>
                                    <child>
                                      <object class="GtkComboBoxText" id="cb_preview_color">
                                        <property name="visible">True</property>
                                        <property name="sensitive">False</property>
                                        <property name="can-focus">False</property>
                                        <property name="valign">center</property>
                                        <property name="active-id">rgb</property>
                                        <items>
                                          <item id="rgb" translatable="yes">RGB</item>
                                          <item id="red" translatable="yes">Red</item>
                                          <item id="green" translatable="yes">Green</item>
                                          <item id="blue" translatable="yes">Blue</item>
                                        </items>
                                      </object>
                                      <packing>
                                        <property name="expand">False</property>
                                        <property name="fill">True</property>
                                        <property name="position">4</property>
                                      </packing>
                                    </child>
                                    <child>
                                      <object class="GtkSeparator">
                                        <property name="visible">True</property>
                                        <property name="can-focus">False</property>
                                        <property name="orientation">vertical</property>
                                      </object>
                                      <packing>
                                        <property name="expand">False</property>
                                        <property name="fill">True</property>
                                        <property name="position">5</property>
                                      </packing>
                                    </child>
                                    <child>
                                      <!-- n-columns=3 n-rows=2 -->
                                      <object class="GtkGrid">
                                        <property name="visible">True</property>
                                        <property name="can-focus">False</property>
                                        <property name="valign">center</property>
                                        <child>
                                          <object class="GtkLabel">
                                            <property name="visible">True</property>
                                            <property name="can-focus">False</property>
                                            <property name="label" translatable="yes">Darks</property>
                                            <property name="width-chars">15</property>
                                          </object>
                                          <packing>
                                            <property name="left-attach">0</property>
                                            <property name="top-attach">0</property>
                                          </packing>
                                        </child>
                                        <child>
                                          <object class="GtkLabel">
                                            <property name="visible">True</property>
                                            <property name="can-focus">False</property>
                                            <property name="label" translatable="yes">Gamma</property>
                                            <property name="width-chars">15</property>
                                          </object>
                                          <packing>
                                            <property name="left-attach">1</property>
                                            <property name="top-attach">0</property>
                                          </packing>
                                        </child>
                                        <child>
                                          <object class="GtkLabel">
                                            <property name="visible">True</property>
                                            <property name="can-focus">False</property>
                                            <property name="label" translatable="yes">Highlights</property>
                                            <property name="width-chars">15</property>
                                          </object>
                                          <packing>
                                            <property name="left-attach">2</property>
                                            <property name="top-attach">0</property>
                                          </packing>
                                        </child>
                                        <child>
                                          <object class="GtkScale" id="scl_dark">
                                            <property name="visible">True</property>
                                            <property name="can-focus">True</property>
                                            <property name="lower-stepper-sensitivity">off</property>
                                            <property name="upper-stepper-sensitivity">off</property>
                                            <property name="round-digits">1</property>
                                            <property name="draw-value">False</property>
                                            <property name="value-pos">left</property>
                                          </object>
                                          <packing>
                                            <property name="left-attach">0</property>
                                            <property name="top-attach">1</property>
                                          </packing>
                                        </child>
                                        <child>
                                          <object class="GtkScale" id="scl_highlight">
                                            <property name="visible">True</property>
                                            <property name="can-focus">True</property>
                                            <property name="lower-stepper-sensitivity">off</property>
                                            <property name="upper-stepper-sensitivity">off</property>
                                            <property name="round-digits">1</property>
                                            <property name="draw-value">False</property>
                                            <property name="value-pos">left</property>
                                          </object>
                                          <packing>
                                            <property name="left-attach">2</property>
                                            <property name="top-attach">1</property>
                                          </packing>
                                        </child>
                                        <child>
                                          <object class="GtkScale" id="scl_gamma">
                                            <property name="width-request">-1</property>
                                            <property name="visible">True</property>
                                            <property name="can-focus">True</property>
                                            <property name="valign">center</property>
                                            <property name="lower-stepper-sensitivity">off</property>
                                            <property name="upper-stepper-sensitivity">off</property>
                                            <property name="restrict-to-fill-level">False</property>
                                            <property name="fill-level">0</property>
                                            <property name="round-digits">1</property>
                                            <property name="value-pos">left</property>
                                          </object>
                                          <packing>
                                            <property name="left-attach">1</property>
                                            <property name="top-attach">1</property>
                                          </packing>
                                        </child>
                                      </object>
                                      <packing>
                                        <property name="expand">False</property>
                                        <property name="fill">True</property>
                                        <property name="position">6</property>
                                      </packing>
                                    </child>
                                    <child>
                                      <object class="GtkCheckButton" id="chb_rem_grad">
                                        <property name="label" translatable="yes">Remove gradient</property>
                                        <property name="visible">True</property>
                                        <property name="can-focus">True</property>
                                        <property name="receives-default">False</property>
                                        <property name="tooltip-text" translatable="yes">Remove background gradient.
Useful when the object is not lagre and is in the center of the image.</property>
                                        <property name="valign">center</property>
                                        <property name="draw-indicator">True</property>
                                      </object>
                                      <packing>
                                        <property name="expand">False</property>
                                        <property name="fill">True</property>
                                        <property name="position">7</property>
                                      </packing>
                                    </child>
                                    <child>
                                      <object class="GtkSeparator">
                                        <property name="visible">True</property>
                                        <property name="can-focus">False</property>
                                        <property name="orientation">vertical</property>
                                      </object>
                                      <packing>
                                        <property name="expand">False</property>
                                        <property name="fill">True</property>
                                        <property name="position">8</property>
                                      </packing>
                                    </child>
                                    <child>
                                      <object class="GtkMenuButton">
                                        <property name="visible">True</property>
                                        <property name="can-focus">True</property>
                                        <property name="focus-on-click">False</property>
                                        <property name="receives-default">True</property>
                                        <property name="valign">center</property>
                                        <property name="popup">m_image</property>
                                        <child>
                                          <object class="GtkBox">
                                            <property name="visible">True</property>
                                            <property name="can-focus">False</property>
                                            <property name="margin-start">5</property>
                                            <property name="margin-end">5</property>
                                            <property name="spacing">5</property>
                                            <child>
                                              <object class="GtkLabel">
                                                <property name="visible">True</property>
                                                <property name="can-focus">False</property>
                                                <property name="label" translatable="yes">Image actions</property>
                                              </object>
                                              <packing>
                                                <property name="expand">False</property>
                                                <property name="fill">True</property>
                                                <property name="position">0</property>
                                              </packing>
                                            </child>
                                            <child>
                                              <object class="GtkImage">
                                                <property name="visible">True</property>
                                                <property name="can-focus">False</property>
                                                <property name="icon-name">pan-down-symbolic</property>
                                              </object>
                                              <packing>
                                                <property name="expand">False</property>
                                                <property name="fill">True</property>
                                                <property name="position">1</property>
                                              </packing>
                                            </child>
                                          </object>
                                        </child>
                                      </object>
                                      <packing>
                                        <property name="expand">False</property>
                                        <property name="fill">True</property>
                                        <property name="position">9</property>
                                      </packing>
                                    </child>
                                  </object>
                                </child>
                              </object>
                            </child>
                          </object>
                          <packing>
                            <property name="expand">False</property>
                            <property name="fill">True</property>
                            <property name="position">0</property>
                          </packing>
                        </child>
                        <child>
                          <object class="GtkScrolledWindow" id="sw_preview_img">
                            <property name="visible">True</property>
                            <property name="can-focus">True</property>
                            <property name="kinetic-scrolling">False</property>
                            <property name="overlay-scrolling">False</property>
                            <child>
                              <object class="GtkViewport">
                                <property name="visible">True</property>
                                <property name="can-focus">False</property>
                                <child>
                                  <object class="GtkEventBox" id="eb_preview_img">
                                    <property name="visible">True</property>
                                    <property name="can-focus">False</property>
                                    <child>
                                      <object class="GtkImage" id="img_preview">
                                        <property name="visible">True</property>
                                        <property name="can-focus">False</property>
                                      </object>
                                    </child>
                                  </object>
                                </child>
                              </object>
                            </child>
                          </object>
                          <packing>
                            <property name="expand">True</property>
                            <property name="fill">True</property>
                            <property name="position">1</property>
                          </packing>
                        </child>
                        <child>
                          <object class="GtkBox" id="bx_img_info">
                            <property name="visible">True</property>
                            <property name="can-focus">False</property>
                            <property name="margin-start">5</property>
                            <property name="margin-end">5</property>
                            <property name="margin-bottom">5</property>
                            <child>
                              <object class="GtkBox">
                                <property name="visible">True</property>
                                <property name="can-focus">False</property>
                                <property name="margin-end">5</property>
                                <property name="spacing">5</property>
                                <child>
                                  <object class="GtkLabel">
                                    <property name="visible">True</property>
                                    <property name="can-focus">False</property>
                                    <property name="label" translatable="yes">Res.:</property>
                                  </object>
                                  <packing>
                                    <property name="expand">False</property>
                                    <property name="fill">True</property>
                                    <property name="position">0</property>
                                  </packing>
                                </child>
                                <child>
                                  <object class="GtkEntry" id="e_res_info">
                                    <property name="visible">True</property>
                                    <property name="can-focus">True</property>
                                    <property name="valign">center</property>
                                    <property name="editable">False</property>
                                    <property name="width-chars">10</property>
                                  </object>
                                  <packing>
                                    <property name="expand">False</property>
                                    <property name="fill">True</property>
                                    <property name="position">1</property>
                                  </packing>
                                </child>
                              </object>
                              <packing>
                                <property name="expand">False</property>
                                <property name="fill">True</property>
                                <property name="position">0</property>
                              </packing>
                            </child>
                            <child>
                              <object class="GtkBox" id="bx_frame_info">
                                <property name="visible">True</property>
                                <property name="can-focus">False</property>
                                <property name="orientation">vertical</property>
                                <child>
                                  <object class="GtkBox" id="bx_light_info">
                                    <property name="can-focus">False</property>
                                    <property name="spacing">5</property>
                                    <child>
                                      <object class="GtkLabel">
                                        <property name="visible">True</property>
                                        <property name="can-focus">False</property>
                                        <property name="label" translatable="yes">[Light]</property>
                                        <attributes>
                                          <attribute name="weight" value="bold"/>
                                        </attributes>
                                      </object>
                                      <packing>
                                        <property name="expand">False</property>
                                        <property name="fill">True</property>
                                        <property name="position">0</property>
                                      </packing>
                                    </child>
                                    <child>
                                      <object class="GtkLabel">
                                        <property name="visible">True</property>
                                        <property name="can-focus">False</property>
                                        <property name="label" translatable="yes">Exp:</property>
                                      </object>
                                      <packing>
                                        <property name="expand">False</property>
                                        <property name="fill">True</property>
                                        <property name="position">1</property>
                                      </packing>
                                    </child>
                                    <child>
                                      <object class="GtkEntry" id="e_info_exp">
                                        <property name="visible">True</property>
                                        <property name="can-focus">True</property>
                                        <property name="editable">False</property>
                                        <property name="width-chars">7</property>
                                        <property name="xalign">0.5</property>
                                      </object>
                                      <packing>
                                        <property name="expand">False</property>
                                        <property name="fill">True</property>
                                        <property name="position">2</property>
                                      </packing>
                                    </child>
                                    <child>
                                      <object class="GtkLabel">
                                        <property name="visible">True</property>
                                        <property name="can-focus">False</property>
                                        <property name="label" translatable="yes">FWHM:</property>
                                      </object>
                                      <packing>
                                        <property name="expand">False</property>
                                        <property name="fill">True</property>
                                        <property name="position">3</property>
                                      </packing>
                                    </child>
                                    <child>
                                      <object class="GtkEntry" id="e_fwhm">
                                        <property name="visible">True</property>
                                        <property name="can-focus">True</property>
                                        <property name="editable">False</property>
                                        <property name="width-chars">5</property>
                                        <property name="xalign">0.5</property>
                                      </object>
                                      <packing>
                                        <property name="expand">False</property>
                                        <property name="fill">True</property>
                                        <property name="position">4</property>
                                      </packing>
                                    </child>
                                    <child>
                                      <object class="GtkLabel">
                                        <property name="visible">True</property>
                                        <property name="can-focus">False</property>
                                        <property name="label" translatable="yes">Ovality:</property>
                                      </object>
                                      <packing>
                                        <property name="expand">False</property>
                                        <property name="fill">True</property>
                                        <property name="position">5</property>
                                      </packing>
                                    </child>
                                    <child>
                                      <object class="GtkEntry" id="e_ovality">
                                        <property name="visible">True</property>
                                        <property name="can-focus">True</property>
                                        <property name="editable">False</property>
                                        <property name="width-chars">5</property>
                                        <property name="xalign">0.5</property>
                                      </object>
                                      <packing>
                                        <property name="expand">False</property>
                                        <property name="fill">True</property>
                                        <property name="position">6</property>
                                      </packing>
                                    </child>
                                    <child>
                                      <object class="GtkLabel">
                                        <property name="visible">True</property>
                                        <property name="can-focus">False</property>
                                        <property name="label" translatable="yes">Stars:</property>
                                      </object>
                                      <packing>
                                        <property name="expand">False</property>
                                        <property name="fill">True</property>
                                        <property name="position">7</property>
                                      </packing>
                                    </child>
                                    <child>
                                      <object class="GtkEntry" id="e_stars">
                                        <property name="visible">True</property>
                                        <property name="can-focus">True</property>
                                        <property name="editable">False</property>
                                        <property name="width-chars">8</property>
                                        <property name="xalign">0.5</property>
                                      </object>
                                      <packing>
                                        <property name="expand">False</property>
                                        <property name="fill">True</property>
                                        <property name="position">8</property>
                                      </packing>
                                    </child>
                                    <child>
                                      <object class="GtkLabel">
                                        <property name="visible">True</property>
                                        <property name="can-focus">False</property>
                                        <property name="label" translatable="yes">Bgnd:</property>
                                      </object>
                                      <packing>
                                        <property name="expand">False</property>
                                        <property name="fill">True</property>
                                        <property name="position">9</property>
                                      </packing>
                                    </child>
                                    <child>
                                      <object class="GtkEntry" id="e_background">
                                        <property name="visible">True</property>
                                        <property name="can-focus">True</property>
                                        <property name="editable">False</property>
                                        <property name="width-chars">7</property>
                                        <property name="xalign">0.5</property>
                                      </object>
                                      <packing>
                                        <property name="expand">False</property>
                                        <property name="fill">True</property>
                                        <property name="position">10</property>
                                      </packing>
                                    </child>
                                    <child>
                                      <object class="GtkLabel">
                                        <property name="visible">True</property>
                                        <property name="can-focus">False</property>
                                        <property name="label" translatable="yes">Noise:</property>
                                      </object>
                                      <packing>
                                        <property name="expand">False</property>
                                        <property name="fill">True</property>
                                        <property name="position">11</property>
                                      </packing>
                                    </child>
                                    <child>
                                      <object class="GtkEntry" id="e_noise">
                                        <property name="visible">True</property>
                                        <property name="can-focus">True</property>
                                        <property name="editable">False</property>
                                        <property name="width-chars">8</property>
                                        <property name="xalign">0.5</property>
                                      </object>
                                      <packing>
                                        <property name="expand">False</property>
                                        <property name="fill">True</property>
                                        <property name="position">12</property>
                                      </packing>
                                    </child>
                                  </object>
                                  <packing>
                                    <property name="expand">False</property>
                                    <property name="fill">True</property>
                                    <property name="position">0</property>
                                  </packing>
                                </child>
                                <child>
                                  <object class="GtkBox" id="bx_flat_info">
                                    <property name="can-focus">False</property>
                                    <property name="spacing">5</property>
                                    <child>
                                      <object class="GtkLabel">
                                        <property name="visible">True</property>
                                        <property name="can-focus">False</property>
                                        <property name="label" translatable="yes">[Flat]</property>
                                        <attributes>
                                          <attribute name="weight" value="bold"/>
                                        </attributes>
                                      </object>
                                      <packing>
                                        <property name="expand">False</property>
                                        <property name="fill">True</property>
                                        <property name="position">0</property>
                                      </packing>
                                    </child>
                                    <child>
                                      <object class="GtkLabel" id="l_flat_r">
                                        <property name="visible">True</property>
                                        <property name="can-focus">False</property>
                                        <property name="label" translatable="yes">R max:</property>
                                        <attributes>
                                          <attribute name="weight" value="bold"/>
                                          <attribute name="foreground" value="#e0e01b1b2424"/>
                                        </attributes>
                                      </object>
                                      <packing>
                                        <property name="expand">False</property>
                                        <property name="fill">True</property>
                                        <property name="position">1</property>
                                      </packing>
                                    </child>
                                    <child>
                                      <object class="GtkEntry" id="e_flat_r">
                                        <property name="visible">True</property>
                                        <property name="can-focus">True</property>
                                        <property name="editable">False</property>
                                        <property name="width-chars">14</property>
                                        <property name="xalign">0.5</property>
                                      </object>
                                      <packing>
                                        <property name="expand">False</property>
                                        <property name="fill">True</property>
                                        <property name="position">2</property>
                                      </packing>
                                    </child>
                                    <child>
                                      <object class="GtkLabel" id="l_flat_g">
                                        <property name="visible">True</property>
                                        <property name="can-focus">False</property>
                                        <property name="label" translatable="yes">G max:</property>
                                        <attributes>
                                          <attribute name="weight" value="bold"/>
                                          <attribute name="foreground" value="#3333d1d17a7a"/>
                                        </attributes>
                                      </object>
                                      <packing>
                                        <property name="expand">False</property>
                                        <property name="fill">True</property>
                                        <property name="position">3</property>
                                      </packing>
                                    </child>
                                    <child>
                                      <object class="GtkEntry" id="e_flat_g">
                                        <property name="visible">True</property>
                                        <property name="can-focus">True</property>
                                        <property name="editable">False</property>
                                        <property name="width-chars">14</property>
                                        <property name="xalign">0.5</property>
                                      </object>
                                      <packing>
                                        <property name="expand">False</property>
                                        <property name="fill">True</property>
                                        <property name="position">4</property>
                                      </packing>
                                    </child>
                                    <child>
                                      <object class="GtkLabel" id="l_flat_b">
                                        <property name="visible">True</property>
                                        <property name="can-focus">False</property>
                                        <property name="label" translatable="yes">B max:</property>
                                        <attributes>
                                          <attribute name="weight" value="bold"/>
                                          <attribute name="foreground" value="#1c1c7171d8d8"/>
                                        </attributes>
                                      </object>
                                      <packing>
                                        <property name="expand">False</property>
                                        <property name="fill">True</property>
                                        <property name="position">5</property>
                                      </packing>
                                    </child>
                                    <child>
                                      <object class="GtkEntry" id="e_flat_b">
                                        <property name="visible">True</property>
                                        <property name="can-focus">True</property>
                                        <property name="editable">False</property>
                                        <property name="width-chars">14</property>
                                        <property name="xalign">0.5</property>
                                      </object>
                                      <packing>
                                        <property name="expand">False</property>
                                        <property name="fill">True</property>
                                        <property name="position">6</property>
                                      </packing>
                                    </child>
                                    <child>
                                      <object class="GtkLabel" id="l_flat_l">
                                        <property name="visible">True</property>
                                        <property name="can-focus">False</property>
                                        <property name="label" translatable="yes">Level max:</property>
                                      </object>
                                      <packing>
                                        <property name="expand">False</property>
                                        <property name="fill">True</property>
                                        <property name="position">7</property>
                                      </packing>
                                    </child>
                                    <child>
                                      <object class="GtkEntry" id="e_flat_l">
                                        <property name="visible">True</property>
                                        <property name="can-focus">True</property>
                                        <property name="editable">False</property>
                                        <property name="width-chars">14</property>
                                        <property name="xalign">0.5</property>
                                      </object>
                                      <packing>
                                        <property name="expand">False</property>
                                        <property name="fill">True</property>
                                        <property name="position">8</property>
                                      </packing>
                                    </child>
                                  </object>
                                  <packing>
                                    <property name="expand">False</property>
                                    <property name="fill">True</property>
                                    <property name="position">1</property>
                                  </packing>
                                </child>
                                <child>
                                  <object class="GtkBox" id="bx_raw_info">
                                    <property name="can-focus">False</property>
                                    <property name="spacing">5</property>
                                    <child>
                                      <object class="GtkLabel">
                                        <property name="visible">True</property>
                                        <property name="can-focus">False</property>
                                        <property name="label" translatable="yes">[Raw]</property>
                                        <attributes>
                                          <attribute name="weight" value="bold"/>
                                        </attributes>
                                      </object>
                                      <packing>
                                        <property name="expand">False</property>
                                        <property name="fill">True</property>
                                        <property name="position">0</property>
                                      </packing>
                                    </child>
                                    <child>
                                      <object class="GtkLabel">
                                        <property name="visible">True</property>
                                        <property name="can-focus">False</property>
                                        <property name="label" translatable="yes">Average:</property>
                                      </object>
                                      <packing>
                                        <property name="expand">False</property>
                                        <property name="fill">True</property>
                                        <property name="position">1</property>
                                      </packing>
                                    </child>
                                    <child>
                                      <object class="GtkEntry" id="e_aver">
                                        <property name="visible">True</property>
                                        <property name="can-focus">True</property>
                                        <property name="editable">False</property>
                                        <property name="width-chars">14</property>
                                        <property name="xalign">0.5</property>
                                      </object>
                                      <packing>
                                        <property name="expand">False</property>
                                        <property name="fill">True</property>
                                        <property name="position">2</property>
                                      </packing>
                                    </child>
                                    <child>
                                      <object class="GtkLabel">
                                        <property name="visible">True</property>
                                        <property name="can-focus">False</property>
                                        <property name="label" translatable="yes">Median:</property>
                                      </object>
                                      <packing>
                                        <property name="expand">False</property>
                                        <property name="fill">True</property>
                                        <property name="position">3</property>
                                      </packing>
                                    </child>
                                    <child>
                                      <object class="GtkEntry" id="e_median">
                                        <property name="visible">True</property>
                                        <property name="can-focus">True</property>
                                        <property name="editable">False</property>
                                        <property name="width-chars">14</property>
                                        <property name="xalign">0.5</property>
                                      </object>
                                      <packing>
                                        <property name="expand">False</property>
                                        <property name="fill">True</property>
                                        <property name="position">4</property>
                                      </packing>
                                    </child>
                                    <child>
                                      <object class="GtkAccelLabel">
                                        <property name="visible">True</property>
                                        <property name="can-focus">False</property>
                                        <property name="label" translatable="yes">Std deviation:</property>
                                      </object>
                                      <packing>
                                        <property name="expand">False</property>
                                        <property name="fill">True</property>
                                        <property name="position">5</property>
                                      </packing>
                                    </child>
                                    <child>
                                      <object class="GtkEntry" id="e_std_dev">
                                        <property name="visible">True</property>
                                        <property name="can-focus">True</property>
                                        <property name="editable">False</property>
                                        <property name="width-chars">14</property>
                                        <property name="xalign">0.5</property>
                                      </object>
                                      <packing>
                                        <property name="expand">False</property>
                                        <property name="fill">True</property>
                                        <property name="position">6</property>
                                      </packing>
                                    </child>
                                  </object>
                                  <packing>
                                    <property name="expand">False</property>
                                    <property name="fill">True</property>
                                    <property name="position">2</property>
                                  </packing>
                                </child>
                              </object>
                              <packing>
                                <property name="expand">False</property>
                                <property name="fill">True</property>
                                <property name="position">1</property>
                              </packing>
                            </child>
                          </object>
                          <packing>
                            <property name="expand">False</property>
                            <property name="fill">True</property>
                            <property name="position">2</property>
                          </packing>
                        </child>
                      </object>
                      <packing>
                        <property name="resize">True</property>
                        <property name="shrink">False</property>
                      </packing>
                    </child>
                    <child>
                      <object class="GtkPaned" id="pan_cam3">
                        <property name="visible">True</property>
                        <property name="can-focus">True</property>
                        <property name="wide-handle">True</property>
                        <child>
                          <object class="GtkBox">
                            <property name="visible">True</property>
                            <property name="can-focus">False</property>
                            <property name="margin-start">5</property>
                            <property name="margin-end">5</property>
                            <property name="margin-top">5</property>
                            <property name="margin-bottom">5</property>
                            <property name="orientation">vertical</property>
                            <property name="spacing">5</property>
                            <child>
                              <object class="GtkBox">
                                <property name="visible">True</property>
                                <property name="can-focus">False</property>
                                <property name="spacing">5</property>
                                <child>
                                  <object class="GtkLabel">
                                    <property name="visible">True</property>
                                    <property name="can-focus">False</property>
                                    <property name="halign">start</property>
                                    <property name="label" translatable="yes">[Histogram &amp; statistics]</property>
                                    <attributes>
                                      <attribute name="weight" value="bold"/>
                                    </attributes>
                                  </object>
                                  <packing>
                                    <property name="expand">False</property>
                                    <property name="fill">True</property>
                                    <property name="position">0</property>
                                  </packing>
                                </child>
                                <child>
                                  <object class="GtkCheckButton" id="ch_hist_logy">
                                    <property name="label" translatable="yes">LogY</property>
                                    <property name="visible">True</property>
                                    <property name="can-focus">True</property>
                                    <property name="receives-default">False</property>
                                    <property name="draw-indicator">True</property>
                                  </object>
                                  <packing>
                                    <property name="expand">False</property>
                                    <property name="fill">True</property>
                                    <property name="position">1</property>
                                  </packing>
                                </child>
                                <child>
                                  <object class="GtkCheckButton" id="ch_stat_percents">
                                    <property name="label" translatable="yes">% in stat</property>
                                    <property name="visible">True</property>
                                    <property name="can-focus">True</property>
                                    <property name="receives-default">False</property>
                                    <property name="draw-indicator">True</property>
                                  </object>
                                  <packing>
                                    <property name="expand">False</property>
                                    <property name="fill">True</property>
                                    <property name="position">2</property>
                                  </packing>
                                </child>
                              </object>
                              <packing>
                                <property name="expand">False</property>
                                <property name="fill">True</property>
                                <property name="position">0</property>
                              </packing>
                            </child>
                            <child>
                              <object class="GtkBox">
                                <property name="visible">True</property>
                                <property name="can-focus">False</property>
                                <property name="vexpand">True</property>
                                <child>
                                  <object class="GtkDrawingArea" id="da_histogram">
                                    <property name="width-request">200</property>
                                    <property name="visible">True</property>
                                    <property name="can-focus">False</property>
                                  </object>
                                  <packing>
                                    <property name="expand">True</property>
                                    <property name="fill">True</property>
                                    <property name="position">0</property>
                                  </packing>
                                </child>
                                <child>
                                  <!-- n-columns=4 n-rows=5 -->
                                  <object class="GtkGrid">
                                    <property name="visible">True</property>
                                    <property name="can-focus">False</property>
                                    <property name="row-spacing">5</property>
                                    <property name="column-spacing">5</property>
                                    <child>
                                      <object class="GtkLabel" id="l_hist_r_cap">
                                        <property name="visible">True</property>
                                        <property name="can-focus">False</property>
                                        <property name="halign">end</property>
                                        <property name="label" translatable="yes">R:</property>
                                        <attributes>
                                          <attribute name="foreground" value="#eded33333b3b"/>
                                        </attributes>
                                      </object>
                                      <packing>
                                        <property name="left-attach">0</property>
                                        <property name="top-attach">1</property>
                                      </packing>
                                    </child>
                                    <child>
                                      <object class="GtkLabel" id="l_hist_r_mean">
                                        <property name="visible">True</property>
                                        <property name="can-focus">False</property>
                                        <property name="halign">end</property>
                                        <attributes>
                                          <attribute name="foreground" value="#eded33333b3b"/>
                                        </attributes>
                                      </object>
                                      <packing>
                                        <property name="left-attach">1</property>
                                        <property name="top-attach">1</property>
                                      </packing>
                                    </child>
                                    <child>
                                      <object class="GtkLabel" id="l_hist_r_median">
                                        <property name="visible">True</property>
                                        <property name="can-focus">False</property>
                                        <property name="halign">end</property>
                                        <attributes>
                                          <attribute name="foreground" value="#eded33333b3b"/>
                                        </attributes>
                                      </object>
                                      <packing>
                                        <property name="left-attach">2</property>
                                        <property name="top-attach">1</property>
                                      </packing>
                                    </child>
                                    <child>
                                      <object class="GtkLabel" id="l_hist_r_dev">
                                        <property name="visible">True</property>
                                        <property name="can-focus">False</property>
                                        <property name="halign">end</property>
                                        <attributes>
                                          <attribute name="foreground" value="#eded33333b3b"/>
                                        </attributes>
                                      </object>
                                      <packing>
                                        <property name="left-attach">3</property>
                                        <property name="top-attach">1</property>
                                      </packing>
                                    </child>
                                    <child>
                                      <object class="GtkLabel" id="l_hist_g_cap">
                                        <property name="visible">True</property>
                                        <property name="can-focus">False</property>
                                        <property name="halign">end</property>
                                        <property name="label" translatable="yes">G:</property>
                                        <attributes>
                                          <attribute name="foreground" value="#2626a2a26969"/>
                                        </attributes>
                                      </object>
                                      <packing>
                                        <property name="left-attach">0</property>
                                        <property name="top-attach">2</property>
                                      </packing>
                                    </child>
                                    <child>
                                      <object class="GtkLabel" id="l_hist_g_mean">
                                        <property name="visible">True</property>
                                        <property name="can-focus">False</property>
                                        <property name="halign">end</property>
                                        <attributes>
                                          <attribute name="foreground" value="#2626a2a26969"/>
                                        </attributes>
                                      </object>
                                      <packing>
                                        <property name="left-attach">1</property>
                                        <property name="top-attach">2</property>
                                      </packing>
                                    </child>
                                    <child>
                                      <object class="GtkLabel" id="l_hist_g_median">
                                        <property name="visible">True</property>
                                        <property name="can-focus">False</property>
                                        <property name="halign">end</property>
                                        <attributes>
                                          <attribute name="foreground" value="#2626a2a26969"/>
                                        </attributes>
                                      </object>
                                      <packing>
                                        <property name="left-attach">2</property>
                                        <property name="top-attach">2</property>
                                      </packing>
                                    </child>
                                    <child>
                                      <object class="GtkLabel" id="l_hist_g_dev">
                                        <property name="visible">True</property>
                                        <property name="can-focus">False</property>
                                        <property name="halign">end</property>
                                        <attributes>
                                          <attribute name="foreground" value="#2626a2a26969"/>
                                        </attributes>
                                      </object>
                                      <packing>
                                        <property name="left-attach">3</property>
                                        <property name="top-attach">2</property>
                                      </packing>
                                    </child>
                                    <child>
                                      <object class="GtkLabel" id="l_hist_b_cap">
                                        <property name="visible">True</property>
                                        <property name="can-focus">False</property>
                                        <property name="halign">end</property>
                                        <property name="label" translatable="yes">B:</property>
                                        <attributes>
                                          <attribute name="foreground" value="#1c1c7171d8d8"/>
                                        </attributes>
                                      </object>
                                      <packing>
                                        <property name="left-attach">0</property>
                                        <property name="top-attach">3</property>
                                      </packing>
                                    </child>
                                    <child>
                                      <object class="GtkLabel" id="l_hist_b_mean">
                                        <property name="visible">True</property>
                                        <property name="can-focus">False</property>
                                        <property name="halign">end</property>
                                        <attributes>
                                          <attribute name="foreground" value="#1c1c7171d8d8"/>
                                        </attributes>
                                      </object>
                                      <packing>
                                        <property name="left-attach">1</property>
                                        <property name="top-attach">3</property>
                                      </packing>
                                    </child>
                                    <child>
                                      <object class="GtkLabel" id="l_hist_b_median">
                                        <property name="visible">True</property>
                                        <property name="can-focus">False</property>
                                        <property name="halign">end</property>
                                        <attributes>
                                          <attribute name="foreground" value="#1c1c7171d8d8"/>
                                        </attributes>
                                      </object>
                                      <packing>
                                        <property name="left-attach">2</property>
                                        <property name="top-attach">3</property>
                                      </packing>
                                    </child>
                                    <child>
                                      <object class="GtkLabel" id="l_hist_b_dev">
                                        <property name="visible">True</property>
                                        <property name="can-focus">False</property>
                                        <property name="halign">end</property>
                                        <attributes>
                                          <attribute name="foreground" value="#1c1c7171d8d8"/>
                                        </attributes>
                                      </object>
                                      <packing>
                                        <property name="left-attach">3</property>
                                        <property name="top-attach">3</property>
                                      </packing>
                                    </child>
                                    <child>
                                      <object class="GtkLabel" id="l_hist_l_cap">
                                        <property name="visible">True</property>
                                        <property name="can-focus">False</property>
                                        <property name="halign">end</property>
                                        <property name="label" translatable="yes">Stat:</property>
                                      </object>
                                      <packing>
                                        <property name="left-attach">0</property>
                                        <property name="top-attach">4</property>
                                      </packing>
                                    </child>
                                    <child>
                                      <object class="GtkLabel" id="l_hist_l_mean">
                                        <property name="visible">True</property>
                                        <property name="can-focus">False</property>
                                        <property name="halign">end</property>
                                      </object>
                                      <packing>
                                        <property name="left-attach">1</property>
                                        <property name="top-attach">4</property>
                                      </packing>
                                    </child>
                                    <child>
                                      <object class="GtkLabel" id="l_hist_l_median">
                                        <property name="visible">True</property>
                                        <property name="can-focus">False</property>
                                        <property name="halign">end</property>
                                      </object>
                                      <packing>
                                        <property name="left-attach">2</property>
                                        <property name="top-attach">4</property>
                                      </packing>
                                    </child>
                                    <child>
                                      <object class="GtkLabel" id="l_hist_l_dev">
                                        <property name="visible">True</property>
                                        <property name="can-focus">False</property>
                                        <property name="halign">end</property>
                                      </object>
                                      <packing>
                                        <property name="left-attach">3</property>
                                        <property name="top-attach">4</property>
                                      </packing>
                                    </child>
                                    <child>
                                      <object class="GtkLabel">
                                        <property name="visible">True</property>
                                        <property name="can-focus">False</property>
                                        <property name="label" translatable="yes">Mean:</property>
                                      </object>
                                      <packing>
                                        <property name="left-attach">1</property>
                                        <property name="top-attach">0</property>
                                      </packing>
                                    </child>
                                    <child>
                                      <object class="GtkLabel">
                                        <property name="visible">True</property>
                                        <property name="can-focus">False</property>
                                        <property name="label" translatable="yes">Median:</property>
                                      </object>
                                      <packing>
                                        <property name="left-attach">2</property>
                                        <property name="top-attach">0</property>
                                      </packing>
                                    </child>
                                    <child>
                                      <object class="GtkLabel">
                                        <property name="visible">True</property>
                                        <property name="can-focus">False</property>
                                        <property name="label" translatable="yes">Std.dev:</property>
                                      </object>
                                      <packing>
                                        <property name="left-attach">3</property>
                                        <property name="top-attach">0</property>
                                      </packing>
                                    </child>
                                    <child>
                                      <placeholder/>
                                    </child>
                                  </object>
                                  <packing>
                                    <property name="expand">False</property>
                                    <property name="fill">True</property>
                                    <property name="position">1</property>
                                  </packing>
                                </child>
                              </object>
                              <packing>
                                <property name="expand">False</property>
                                <property name="fill">True</property>
                                <property name="position">1</property>
                              </packing>
                            </child>
                          </object>
                          <packing>
                            <property name="resize">False</property>
                            <property name="shrink">True</property>
                          </packing>
                        </child>
                        <child>
                          <object class="GtkBox">
                            <property name="visible">True</property>
                            <property name="can-focus">False</property>
                            <property name="margin-start">5</property>
                            <property name="margin-end">5</property>
                            <property name="margin-top">5</property>
                            <property name="margin-bottom">5</property>
                            <property name="orientation">vertical</property>
                            <property name="spacing">5</property>
                            <child>
                              <object class="GtkBox">
                                <property name="visible">True</property>
                                <property name="can-focus">False</property>
                                <property name="spacing">7</property>
                                <child>
                                  <object class="GtkLabel">
                                    <property name="visible">True</property>
                                    <property name="can-focus">False</property>
                                    <property name="label" translatable="yes">[ Light frames history ]</property>
                                    <attributes>
                                      <attribute name="weight" value="bold"/>
                                    </attributes>
                                  </object>
                                  <packing>
                                    <property name="expand">False</property>
                                    <property name="fill">True</property>
                                    <property name="position">0</property>
                                  </packing>
                                </child>
                                <child>
                                  <object class="GtkButton">
                                    <property name="label" translatable="yes">Clear</property>
                                    <property name="visible">True</property>
                                    <property name="can-focus">True</property>
                                    <property name="receives-default">True</property>
                                    <property name="hexpand">False</property>
                                    <property name="action-name">win.clear_light_history</property>
                                  </object>
                                  <packing>
                                    <property name="expand">False</property>
                                    <property name="fill">True</property>
                                    <property name="position">1</property>
                                  </packing>
                                </child>
                              </object>
                              <packing>
                                <property name="expand">False</property>
                                <property name="fill">True</property>
                                <property name="position">0</property>
                              </packing>
                            </child>
                            <child>
                              <object class="GtkScrolledWindow">
                                <property name="visible">True</property>
                                <property name="can-focus">True</property>
                                <property name="shadow-type">in</property>
                                <property name="kinetic-scrolling">False</property>
                                <property name="overlay-scrolling">False</property>
                                <child>
                                  <object class="GtkTreeView" id="tv_light_history">
                                    <property name="visible">True</property>
                                    <property name="can-focus">True</property>
                                    <property name="enable-search">False</property>
                                    <property name="show-expanders">False</property>
                                    <property name="enable-grid-lines">both</property>
                                    <child internal-child="selection">
                                      <object class="GtkTreeSelection"/>
                                    </child>
                                  </object>
                                </child>
                              </object>
                              <packing>
                                <property name="expand">True</property>
                                <property name="fill">True</property>
                                <property name="position">1</property>
                              </packing>
                            </child>
                          </object>
                          <packing>
                            <property name="resize">True</property>
                            <property name="shrink">True</property>
                          </packing>
                        </child>
                      </object>
                      <packing>
                        <property name="resize">False</property>
                        <property name="shrink">True</property>
                      </packing>
                    </child>
                  </object>
                  <packing>
                    <property name="resize">True</property>
                    <property name="shrink">False</property>
                  </packing>
                </child>
                <child>
                  <object class="GtkScrolledWindow" id="scr_cam_right">
                    <property name="visible">True</property>
                    <property name="can-focus">True</property>
                    <property name="hscrollbar-policy">never</property>
                    <property name="overlay-scrolling">False</property>
                    <child>
                      <object class="GtkViewport">
                        <property name="visible">True</property>
                        <property name="can-focus">False</property>
                        <property name="shadow-type">none</property>
                        <child>
                          <object class="GtkBox">
                            <property name="visible">True</property>
                            <property name="can-focus">False</property>
                            <property name="margin-top">5</property>
                            <property name="orientation">vertical</property>
                            <property name="spacing">7</property>
                            <child>
                              <object class="GtkExpander" id="exp_quality">
                                <property name="visible">True</property>
                                <property name="can-focus">True</property>
                                <child>
                                  <object class="GtkBox" id="bx_light_qual">
                                    <property name="visible">True</property>
                                    <property name="can-focus">False</property>
                                    <property name="margin-start">5</property>
                                    <property name="margin-top">5</property>
                                    <property name="orientation">vertical</property>
                                    <property name="spacing">5</property>
                                    <child>
                                      <object class="GtkLabel">
                                        <property name="visible">True</property>
                                        <property name="can-focus">False</property>
                                        <property name="opacity">0.5</property>
                                        <property name="halign">start</property>
                                        <property name="label" translatable="yes">For light frames saving and live stacking</property>
                                      </object>
                                      <packing>
                                        <property name="expand">False</property>
                                        <property name="fill">True</property>
                                        <property name="position">0</property>
                                      </packing>
                                    </child>
                                    <child>
                                      <object class="GtkTable">
                                        <property name="visible">True</property>
                                        <property name="can-focus">False</property>
                                        <property name="n-rows">2</property>
                                        <property name="n-columns">2</property>
                                        <property name="column-spacing">5</property>
                                        <property name="row-spacing">5</property>
                                        <child>
                                          <object class="GtkCheckButton" id="chb_max_fwhm">
                                            <property name="label" translatable="yes">Max. stars FWHM:</property>
                                            <property name="visible">True</property>
                                            <property name="can-focus">True</property>
                                            <property name="receives-default">False</property>
                                            <property name="halign">start</property>
                                            <property name="draw-indicator">True</property>
                                          </object>
                                        </child>
                                        <child>
                                          <object class="GtkSpinButton" id="spb_max_fwhm">
                                            <property name="visible">True</property>
                                            <property name="can-focus">True</property>
                                            <property name="hexpand">True</property>
                                            <property name="digits">1</property>
                                          </object>
                                          <packing>
                                            <property name="left-attach">1</property>
                                            <property name="right-attach">2</property>
                                          </packing>
                                        </child>
                                        <child>
                                          <object class="GtkCheckButton" id="chb_max_oval">
                                            <property name="label" translatable="yes">Max. stars ovality:</property>
                                            <property name="visible">True</property>
                                            <property name="can-focus">True</property>
                                            <property name="receives-default">False</property>
                                            <property name="tooltip-text" translatable="yes">0 - ideal round
~0.2 - little oval
&gt;0.5 too oval</property>
                                            <property name="halign">start</property>
                                            <property name="draw-indicator">True</property>
                                          </object>
                                          <packing>
                                            <property name="top-attach">1</property>
                                            <property name="bottom-attach">2</property>
                                          </packing>
                                        </child>
                                        <child>
                                          <object class="GtkSpinButton" id="spb_max_oval">
                                            <property name="visible">True</property>
                                            <property name="can-focus">True</property>
                                            <property name="hexpand">True</property>
                                            <property name="digits">1</property>
                                          </object>
                                          <packing>
                                            <property name="left-attach">1</property>
                                            <property name="right-attach">2</property>
                                            <property name="top-attach">1</property>
                                            <property name="bottom-attach">2</property>
                                          </packing>
                                        </child>
                                      </object>
                                      <packing>
                                        <property name="expand">False</property>
                                        <property name="fill">True</property>
                                        <property name="position">1</property>
                                      </packing>
                                    </child>
                                  </object>
                                </child>
                                <child type="label">
                                  <object class="GtkLabel">
                                    <property name="visible">True</property>
                                    <property name="can-focus">False</property>
                                    <property name="label" translatable="yes">[ Light frame quality ]</property>
                                    <attributes>
                                      <attribute name="weight" value="bold"/>
                                      <attribute name="underline" value="True"/>
                                    </attributes>
                                  </object>
                                </child>
                                <style>
                                  <class name="expander"/>
                                </style>
                              </object>
                              <packing>
                                <property name="expand">False</property>
                                <property name="fill">True</property>
                                <property name="position">0</property>
                              </packing>
                            </child>
                            <child>
                              <object class="GtkSeparator">
                                <property name="visible">True</property>
                                <property name="can-focus">False</property>
                              </object>
                              <packing>
                                <property name="expand">False</property>
                                <property name="fill">True</property>
                                <property name="position">1</property>
                              </packing>
                            </child>
                            <child>
                              <object class="GtkExpander" id="exp_foc">
                                <property name="visible">True</property>
                                <property name="can-focus">True</property>
                                <child>
                                  <!-- n-columns=2 n-rows=13 -->
                                  <object class="GtkGrid" id="grd_foc">
                                    <property name="visible">True</property>
                                    <property name="can-focus">False</property>
                                    <property name="margin-start">5</property>
                                    <property name="margin-top">5</property>
                                    <property name="row-spacing">5</property>
                                    <property name="column-spacing">5</property>
                                    <child>
                                      <object class="GtkLabel">
                                        <property name="visible">True</property>
                                        <property name="can-focus">False</property>
                                        <property name="halign">start</property>
                                        <property name="label" translatable="yes">Device:</property>
                                      </object>
                                      <packing>
                                        <property name="left-attach">0</property>
                                        <property name="top-attach">0</property>
                                      </packing>
                                    </child>
                                    <child>
                                      <object class="GtkComboBoxText" id="cb_foc_list">
                                        <property name="visible">True</property>
                                        <property name="can-focus">False</property>
                                        <property name="hexpand">True</property>
                                      </object>
                                      <packing>
                                        <property name="left-attach">1</property>
                                        <property name="top-attach">0</property>
                                      </packing>
                                    </child>
                                    <child>
                                      <object class="GtkBox">
                                        <property name="visible">True</property>
                                        <property name="can-focus">False</property>
                                        <property name="spacing">5</property>
                                        <child>
                                          <object class="GtkLabel">
                                            <property name="visible">True</property>
                                            <property name="can-focus">False</property>
                                            <property name="label" translatable="yes">Autofocus</property>
                                            <attributes>
                                              <attribute name="weight" value="bold"/>
                                            </attributes>
                                          </object>
                                          <packing>
                                            <property name="expand">False</property>
                                            <property name="fill">True</property>
                                            <property name="position">0</property>
                                          </packing>
                                        </child>
                                        <child>
                                          <object class="GtkSeparator">
                                            <property name="visible">True</property>
                                            <property name="can-focus">False</property>
                                            <property name="valign">center</property>
                                            <property name="hexpand">True</property>
                                          </object>
                                          <packing>
                                            <property name="expand">False</property>
                                            <property name="fill">True</property>
                                            <property name="position">1</property>
                                          </packing>
                                        </child>
                                      </object>
                                      <packing>
                                        <property name="left-attach">0</property>
                                        <property name="top-attach">4</property>
                                        <property name="width">2</property>
                                      </packing>
                                    </child>
                                    <child>
                                      <object class="GtkLabel">
                                        <property name="visible">True</property>
                                        <property name="can-focus">False</property>
                                        <property name="halign">start</property>
                                        <property name="label" translatable="yes">Number of measures:</property>
                                      </object>
                                      <packing>
                                        <property name="left-attach">0</property>
                                        <property name="top-attach">8</property>
                                      </packing>
                                    </child>
                                    <child>
                                      <object class="GtkSpinButton" id="spb_foc_measures">
                                        <property name="visible">True</property>
                                        <property name="can-focus">True</property>
                                        <property name="hexpand">True</property>
                                      </object>
                                      <packing>
                                        <property name="left-attach">1</property>
                                        <property name="top-attach">8</property>
                                      </packing>
                                    </child>
                                    <child>
                                      <object class="GtkLabel">
                                        <property name="visible">True</property>
                                        <property name="can-focus">False</property>
                                        <property name="halign">start</property>
                                        <property name="label" translatable="yes">Step value:</property>
                                      </object>
                                      <packing>
                                        <property name="left-attach">0</property>
                                        <property name="top-attach">9</property>
                                      </packing>
                                    </child>
                                    <child>
                                      <object class="GtkSpinButton" id="spb_foc_auto_step">
                                        <property name="visible">True</property>
                                        <property name="can-focus">True</property>
                                        <property name="hexpand">True</property>
                                      </object>
                                      <packing>
                                        <property name="left-attach">1</property>
                                        <property name="top-attach">9</property>
                                      </packing>
                                    </child>
                                    <child>
                                      <object class="GtkCheckButton" id="chb_foc_temp">
                                        <property name="label" translatable="yes">On temp. change (°C):</property>
                                        <property name="visible">True</property>
                                        <property name="can-focus">True</property>
                                        <property name="receives-default">False</property>
                                        <property name="draw-indicator">True</property>
                                      </object>
                                      <packing>
                                        <property name="left-attach">0</property>
                                        <property name="top-attach">5</property>
                                      </packing>
                                    </child>
                                    <child>
                                      <object class="GtkCheckButton" id="chb_foc_period">
                                        <property name="label" translatable="yes">Every minutes:</property>
                                        <property name="visible">True</property>
                                        <property name="can-focus">True</property>
                                        <property name="receives-default">False</property>
                                        <property name="draw-indicator">True</property>
                                      </object>
                                      <packing>
                                        <property name="left-attach">0</property>
                                        <property name="top-attach">7</property>
                                      </packing>
                                    </child>
                                    <child>
                                      <object class="GtkSpinButton" id="spb_foc_temp">
                                        <property name="visible">True</property>
                                        <property name="can-focus">True</property>
                                      </object>
                                      <packing>
                                        <property name="left-attach">1</property>
                                        <property name="top-attach">5</property>
                                      </packing>
                                    </child>
                                    <child>
                                      <object class="GtkComboBoxText" id="cb_foc_period">
                                        <property name="visible">True</property>
                                        <property name="can-focus">False</property>
                                        <property name="active-id">120</property>
                                        <items>
                                          <item id="30" translatable="yes">30</item>
                                          <item id="60" translatable="yes">60</item>
                                          <item id="120" translatable="yes">120</item>
                                          <item id="180" translatable="yes">180</item>
                                        </items>
                                      </object>
                                      <packing>
                                        <property name="left-attach">1</property>
                                        <property name="top-attach">7</property>
                                      </packing>
                                    </child>
                                    <child>
                                      <object class="GtkBox">
                                        <property name="visible">True</property>
                                        <property name="can-focus">False</property>
                                        <property name="spacing">5</property>
                                        <property name="homogeneous">True</property>
                                        <child>
                                          <object class="GtkButton">
                                            <property name="label" translatable="yes">Manual run!</property>
                                            <property name="visible">True</property>
                                            <property name="can-focus">True</property>
                                            <property name="receives-default">True</property>
                                            <property name="action-name">win.manual_focus</property>
                                            <style>
                                              <class name="greenbutton"/>
                                            </style>
                                          </object>
                                          <packing>
                                            <property name="expand">False</property>
                                            <property name="fill">True</property>
                                            <property name="position">0</property>
                                          </packing>
                                        </child>
                                        <child>
                                          <object class="GtkButton">
                                            <property name="label" translatable="yes">Stop</property>
                                            <property name="visible">True</property>
                                            <property name="can-focus">True</property>
                                            <property name="receives-default">True</property>
                                            <property name="action-name">win.stop_manual_focus</property>
                                            <style>
                                              <class name="redbutton"/>
                                            </style>
                                          </object>
                                          <packing>
                                            <property name="expand">False</property>
                                            <property name="fill">True</property>
                                            <property name="position">1</property>
                                          </packing>
                                        </child>
                                      </object>
                                      <packing>
                                        <property name="left-attach">0</property>
                                        <property name="top-attach">12</property>
                                        <property name="width">2</property>
                                      </packing>
                                    </child>
                                    <child>
                                      <object class="GtkBox">
                                        <property name="visible">True</property>
                                        <property name="can-focus">False</property>
                                        <property name="orientation">vertical</property>
                                        <child>
                                          <object class="GtkLabel">
                                            <property name="visible">True</property>
                                            <property name="can-focus">False</property>
                                            <property name="label" translatable="yes">Stars FWHM by focus position graph</property>
                                          </object>
                                          <packing>
                                            <property name="expand">False</property>
                                            <property name="fill">True</property>
                                            <property name="position">0</property>
                                          </packing>
                                        </child>
                                        <child>
                                          <object class="GtkDrawingArea" id="da_focusing">
                                            <property name="height-request">150</property>
                                            <property name="visible">True</property>
                                            <property name="can-focus">False</property>
                                          </object>
                                          <packing>
                                            <property name="expand">False</property>
                                            <property name="fill">True</property>
                                            <property name="position">1</property>
                                          </packing>
                                        </child>
                                      </object>
                                      <packing>
                                        <property name="left-attach">0</property>
                                        <property name="top-attach">11</property>
                                        <property name="width">2</property>
                                      </packing>
                                    </child>
                                    <child>
                                      <object class="GtkCheckButton" id="chb_foc_fwhm">
                                        <property name="label" translatable="yes">If FWHM increased</property>
                                        <property name="visible">True</property>
                                        <property name="can-focus">True</property>
                                        <property name="receives-default">False</property>
                                        <property name="draw-indicator">True</property>
                                      </object>
                                      <packing>
                                        <property name="left-attach">0</property>
                                        <property name="top-attach">6</property>
                                      </packing>
                                    </child>
                                    <child>
                                      <object class="GtkComboBoxText" id="cb_foc_fwhm">
                                        <property name="visible">True</property>
                                        <property name="can-focus">False</property>
                                        <items>
                                          <item id="10" translatable="yes">10%</item>
                                          <item id="20" translatable="yes">20%</item>
                                          <item id="30" translatable="yes">30%</item>
                                          <item id="40" translatable="yes">40%</item>
                                          <item id="50" translatable="yes">50%</item>
                                        </items>
                                      </object>
                                      <packing>
                                        <property name="left-attach">1</property>
                                        <property name="top-attach">6</property>
                                      </packing>
                                    </child>
                                    <child>
                                      <object class="GtkLabel">
                                        <property name="visible">True</property>
                                        <property name="can-focus">False</property>
                                        <property name="halign">start</property>
                                        <property name="label" translatable="yes">Exposure (s):</property>
                                      </object>
                                      <packing>
                                        <property name="left-attach">0</property>
                                        <property name="top-attach">10</property>
                                      </packing>
                                    </child>
                                    <child>
                                      <object class="GtkSpinButton" id="spb_foc_exp">
                                        <property name="visible">True</property>
                                        <property name="can-focus">True</property>
                                      </object>
                                      <packing>
                                        <property name="left-attach">1</property>
                                        <property name="top-attach">10</property>
                                      </packing>
                                    </child>
                                    <child>
                                      <object class="GtkLabel">
                                        <property name="visible">True</property>
                                        <property name="can-focus">False</property>
                                        <property name="halign">start</property>
                                        <property name="label" translatable="yes">Set position:</property>
                                      </object>
                                      <packing>
                                        <property name="left-attach">0</property>
                                        <property name="top-attach">3</property>
                                      </packing>
                                    </child>
                                    <child>
                                      <object class="GtkSpinButton" id="spb_foc_val">
                                        <property name="visible">True</property>
                                        <property name="can-focus">True</property>
                                        <property name="hexpand">True</property>
                                      </object>
                                      <packing>
                                        <property name="left-attach">1</property>
                                        <property name="top-attach">3</property>
                                      </packing>
                                    </child>
                                    <child>
                                      <object class="GtkLabel">
                                        <property name="visible">True</property>
                                        <property name="can-focus">False</property>
                                        <property name="halign">start</property>
                                        <property name="label" translatable="yes">Current position:</property>
                                      </object>
                                      <packing>
                                        <property name="left-attach">0</property>
                                        <property name="top-attach">2</property>
                                      </packing>
                                    </child>
                                    <child>
                                      <object class="GtkLabel" id="l_foc_value">
                                        <property name="visible">True</property>
                                        <property name="can-focus">False</property>
                                        <property name="halign">start</property>
                                        <property name="label" translatable="yes">###</property>
                                      </object>
                                      <packing>
                                        <property name="left-attach">1</property>
                                        <property name="top-attach">2</property>
                                      </packing>
                                    </child>
                                    <child>
                                      <object class="GtkSeparator">
                                        <property name="visible">True</property>
                                        <property name="can-focus">False</property>
                                      </object>
                                      <packing>
                                        <property name="left-attach">0</property>
                                        <property name="top-attach">1</property>
                                        <property name="width">2</property>
                                      </packing>
                                    </child>
                                  </object>
                                </child>
                                <child type="label">
                                  <object class="GtkLabel">
                                    <property name="visible">True</property>
                                    <property name="can-focus">False</property>
                                    <property name="label" translatable="yes">[ Focuser ]</property>
                                    <attributes>
                                      <attribute name="weight" value="bold"/>
                                      <attribute name="underline" value="True"/>
                                    </attributes>
                                  </object>
                                </child>
                                <style>
                                  <class name="expander"/>
                                </style>
                              </object>
                              <packing>
                                <property name="expand">False</property>
                                <property name="fill">True</property>
                                <property name="position">2</property>
                              </packing>
                            </child>
                            <child>
                              <object class="GtkSeparator">
                                <property name="visible">True</property>
                                <property name="can-focus">False</property>
                              </object>
                              <packing>
                                <property name="expand">False</property>
                                <property name="fill">True</property>
                                <property name="position">3</property>
                              </packing>
                            </child>
                            <child>
                              <object class="GtkExpander" id="exp_dith">
                                <property name="visible">True</property>
                                <property name="can-focus">True</property>
                                <child>
                                  <!-- n-columns=2 n-rows=8 -->
                                  <object class="GtkGrid" id="grd_dither">
                                    <property name="visible">True</property>
                                    <property name="can-focus">False</property>
                                    <property name="margin-start">5</property>
                                    <property name="margin-top">5</property>
                                    <property name="row-spacing">5</property>
                                    <property name="column-spacing">5</property>
                                    <child>
                                      <object class="GtkLabel">
                                        <property name="visible">True</property>
                                        <property name="can-focus">False</property>
                                        <property name="halign">start</property>
                                        <property name="label" translatable="yes">Dithering period:</property>
                                      </object>
                                      <packing>
                                        <property name="left-attach">0</property>
                                        <property name="top-attach">1</property>
                                      </packing>
                                    </child>
                                    <child>
                                      <object class="GtkComboBoxText" id="cb_dith_perod">
                                        <property name="visible">True</property>
                                        <property name="can-focus">False</property>
                                        <property name="hexpand">True</property>
                                        <property name="active-id">0</property>
                                        <items>
                                          <item id="0" translatable="yes">Never</item>
                                          <item id="1" translatable="yes">1 minute</item>
                                          <item id="2" translatable="yes">2 minutes</item>
                                          <item id="3" translatable="yes">3 minutes</item>
                                          <item id="5" translatable="yes">5 minutes</item>
                                          <item id="10" translatable="yes">10 minutes</item>
                                          <item id="15" translatable="yes">15 minutes</item>
                                          <item id="20" translatable="yes">20 minutes</item>
                                          <item id="30" translatable="yes">30 minutes</item>
                                        </items>
                                      </object>
                                      <packing>
                                        <property name="left-attach">1</property>
                                        <property name="top-attach">1</property>
                                      </packing>
                                    </child>
                                    <child>
                                      <object class="GtkLabel">
                                        <property name="visible">True</property>
                                        <property name="can-focus">False</property>
                                        <property name="halign">start</property>
                                        <property name="label" translatable="yes">Dithering distance:</property>
                                      </object>
                                      <packing>
                                        <property name="left-attach">0</property>
                                        <property name="top-attach">2</property>
                                      </packing>
                                    </child>
                                    <child>
                                      <object class="GtkComboBoxText" id="cb_dith_distance">
                                        <property name="visible">True</property>
                                        <property name="can-focus">False</property>
                                        <property name="active-id">1</property>
                                        <items>
                                          <item id="2" translatable="yes">0.2% of image</item>
                                          <item id="5" translatable="yes">0.5% of image</item>
                                          <item id="10" translatable="yes">1% of image</item>
                                          <item id="20" translatable="yes">2% of image</item>
                                          <item id="50" translatable="yes">5% of image</item>
                                          <item id="100" translatable="yes">10% of image</item>
                                        </items>
                                      </object>
                                      <packing>
                                        <property name="left-attach">1</property>
                                        <property name="top-attach">2</property>
                                      </packing>
                                    </child>
                                    <child>
                                      <object class="GtkBox">
                                        <property name="visible">True</property>
                                        <property name="can-focus">False</property>
                                        <property name="spacing">5</property>
                                        <property name="homogeneous">True</property>
                                        <child>
                                          <object class="GtkButton">
                                            <property name="label" translatable="yes">Test calibration</property>
                                            <property name="visible">True</property>
                                            <property name="can-focus">True</property>
                                            <property name="receives-default">True</property>
                                            <property name="action-name">win.start_dither_calibr</property>
                                            <style>
                                              <class name="greenbutton"/>
                                            </style>
                                          </object>
                                          <packing>
                                            <property name="expand">False</property>
                                            <property name="fill">True</property>
                                            <property name="position">0</property>
                                          </packing>
                                        </child>
                                        <child>
                                          <object class="GtkButton">
                                            <property name="label" translatable="yes">Stop</property>
                                            <property name="visible">True</property>
                                            <property name="can-focus">True</property>
                                            <property name="receives-default">True</property>
                                            <property name="action-name">win.stop_dither_calibr</property>
                                            <style>
                                              <class name="redbutton"/>
                                            </style>
                                          </object>
                                          <packing>
                                            <property name="expand">False</property>
                                            <property name="fill">True</property>
                                            <property name="position">1</property>
                                          </packing>
                                        </child>
                                      </object>
                                      <packing>
                                        <property name="left-attach">0</property>
                                        <property name="top-attach">7</property>
                                        <property name="width">2</property>
                                      </packing>
                                    </child>
                                    <child>
                                      <object class="GtkLabel">
                                        <property name="visible">True</property>
                                        <property name="can-focus">False</property>
                                        <property name="opacity">0.5</property>
                                        <property name="halign">start</property>
                                        <property name="label" translatable="yes">For light frames saving and live stacking</property>
                                      </object>
                                      <packing>
                                        <property name="left-attach">0</property>
                                        <property name="top-attach">0</property>
                                        <property name="width">2</property>
                                      </packing>
                                    </child>
                                    <child>
                                      <object class="GtkSeparator">
                                        <property name="visible">True</property>
                                        <property name="can-focus">False</property>
                                      </object>
                                      <packing>
                                        <property name="left-attach">0</property>
                                        <property name="top-attach">5</property>
                                        <property name="width">2</property>
                                      </packing>
                                    </child>
                                    <child>
                                      <object class="GtkCheckButton" id="chb_guid_enabled">
                                        <property name="label" translatable="yes">Correct mount position
if error larger than (pixels)</property>
                                        <property name="visible">True</property>
                                        <property name="can-focus">True</property>
                                        <property name="receives-default">False</property>
                                        <property name="draw-indicator">True</property>
                                      </object>
                                      <packing>
                                        <property name="left-attach">0</property>
                                        <property name="top-attach">4</property>
                                      </packing>
                                    </child>
                                    <child>
                                      <object class="GtkSpinButton" id="spb_guid_max_err">
                                        <property name="visible">True</property>
                                        <property name="can-focus">True</property>
                                        <property name="valign">center</property>
                                        <property name="hexpand">True</property>
                                      </object>
                                      <packing>
                                        <property name="left-attach">1</property>
                                        <property name="top-attach">4</property>
                                      </packing>
                                    </child>
                                    <child>
                                      <object class="GtkLabel">
                                        <property name="visible">True</property>
                                        <property name="can-focus">False</property>
                                        <property name="halign">start</property>
                                        <property name="label" translatable="yes">Calibration exposure (s):</property>
                                      </object>
                                      <packing>
                                        <property name="left-attach">0</property>
                                        <property name="top-attach">6</property>
                                      </packing>
                                    </child>
                                    <child>
                                      <object class="GtkSpinButton" id="spb_mnt_cal_exp">
                                        <property name="visible">True</property>
                                        <property name="can-focus">True</property>
                                        <property name="hexpand">True</property>
                                      </object>
                                      <packing>
                                        <property name="left-attach">1</property>
                                        <property name="top-attach">6</property>
                                      </packing>
                                    </child>
                                    <child>
                                      <object class="GtkBox">
                                        <property name="visible">True</property>
                                        <property name="can-focus">False</property>
                                        <property name="spacing">5</property>
                                        <child>
                                          <object class="GtkLabel">
                                            <property name="visible">True</property>
                                            <property name="can-focus">False</property>
                                            <property name="label" translatable="yes">Simple guiding</property>
                                            <attributes>
                                              <attribute name="weight" value="bold"/>
                                            </attributes>
                                          </object>
                                          <packing>
                                            <property name="expand">False</property>
                                            <property name="fill">True</property>
                                            <property name="position">0</property>
                                          </packing>
                                        </child>
                                        <child>
                                          <object class="GtkSeparator">
                                            <property name="visible">True</property>
                                            <property name="can-focus">False</property>
                                            <property name="valign">center</property>
                                          </object>
                                          <packing>
                                            <property name="expand">False</property>
                                            <property name="fill">True</property>
                                            <property name="position">1</property>
                                          </packing>
                                        </child>
                                      </object>
                                      <packing>
                                        <property name="left-attach">0</property>
                                        <property name="top-attach">3</property>
                                        <property name="width">2</property>
                                      </packing>
                                    </child>
                                  </object>
                                </child>
                                <child type="label">
                                  <object class="GtkLabel">
                                    <property name="visible">True</property>
                                    <property name="can-focus">False</property>
                                    <property name="label" translatable="yes">[ Dithering and simple guiding ]</property>
                                    <attributes>
                                      <attribute name="weight" value="bold"/>
                                      <attribute name="underline" value="True"/>
                                    </attributes>
                                  </object>
                                </child>
                                <style>
                                  <class name="expander"/>
                                </style>
                              </object>
                              <packing>
                                <property name="expand">False</property>
                                <property name="fill">True</property>
                                <property name="position">4</property>
                              </packing>
                            </child>
                            <child>
                              <object class="GtkSeparator">
                                <property name="visible">True</property>
                                <property name="can-focus">False</property>
                              </object>
                              <packing>
                                <property name="expand">False</property>
                                <property name="fill">True</property>
                                <property name="position">5</property>
                              </packing>
                            </child>
                            <child>
                              <object class="GtkExpander" id="exp_mount">
                                <property name="visible">True</property>
                                <property name="can-focus">True</property>
                                <child>
                                  <object class="GtkBox" id="bx_simple_mount">
                                    <property name="visible">True</property>
                                    <property name="can-focus">False</property>
                                    <property name="margin-start">5</property>
                                    <property name="margin-top">5</property>
                                    <property name="orientation">vertical</property>
                                    <property name="spacing">5</property>
                                    <child>
                                      <object class="GtkBox">
                                        <property name="visible">True</property>
                                        <property name="can-focus">False</property>
                                        <property name="halign">center</property>
                                        <property name="spacing">10</property>
                                        <child>
                                          <!-- n-columns=3 n-rows=3 -->
                                          <object class="GtkGrid">
                                            <property name="visible">True</property>
                                            <property name="can-focus">False</property>
                                            <property name="valign">center</property>
                                            <property name="row-spacing">1</property>
                                            <property name="column-spacing">1</property>
                                            <property name="row-homogeneous">True</property>
                                            <property name="column-homogeneous">True</property>
                                            <child>
                                              <object class="GtkButton" id="btn_left_top">
                                                <property name="visible">True</property>
                                                <property name="can-focus">True</property>
                                                <property name="receives-default">True</property>
                                                <property name="relief">half</property>
                                                <child>
                                                  <object class="GtkLabel">
                                                    <property name="visible">True</property>
                                                    <property name="can-focus">False</property>
                                                    <property name="label" translatable="yes">↖</property>
                                                    <attributes>
                                                      <attribute name="scale" value="3"/>
                                                    </attributes>
                                                  </object>
                                                </child>
                                              </object>
                                              <packing>
                                                <property name="left-attach">0</property>
                                                <property name="top-attach">0</property>
                                              </packing>
                                            </child>
                                            <child>
                                              <object class="GtkButton" id="btn_top">
                                                <property name="visible">True</property>
                                                <property name="can-focus">True</property>
                                                <property name="receives-default">True</property>
                                                <property name="relief">half</property>
                                                <child>
                                                  <object class="GtkLabel">
                                                    <property name="visible">True</property>
                                                    <property name="can-focus">False</property>
                                                    <property name="label" translatable="yes">↑</property>
                                                    <attributes>
                                                      <attribute name="scale" value="3"/>
                                                    </attributes>
                                                  </object>
                                                </child>
                                              </object>
                                              <packing>
                                                <property name="left-attach">1</property>
                                                <property name="top-attach">0</property>
                                              </packing>
                                            </child>
                                            <child>
                                              <object class="GtkButton" id="btn_right_top">
                                                <property name="visible">True</property>
                                                <property name="can-focus">True</property>
                                                <property name="receives-default">True</property>
                                                <property name="relief">half</property>
                                                <child>
                                                  <object class="GtkLabel">
                                                    <property name="visible">True</property>
                                                    <property name="can-focus">False</property>
                                                    <property name="label" translatable="yes">↗</property>
                                                    <attributes>
                                                      <attribute name="scale" value="3"/>
                                                    </attributes>
                                                  </object>
                                                </child>
                                              </object>
                                              <packing>
                                                <property name="left-attach">2</property>
                                                <property name="top-attach">0</property>
                                              </packing>
                                            </child>
                                            <child>
                                              <object class="GtkButton" id="btn_left">
                                                <property name="visible">True</property>
                                                <property name="can-focus">True</property>
                                                <property name="receives-default">True</property>
                                                <property name="relief">half</property>
                                                <child>
                                                  <object class="GtkLabel">
                                                    <property name="visible">True</property>
                                                    <property name="can-focus">False</property>
                                                    <property name="label" translatable="yes">←</property>
                                                    <attributes>
                                                      <attribute name="scale" value="3"/>
                                                    </attributes>
                                                  </object>
                                                </child>
                                              </object>
                                              <packing>
                                                <property name="left-attach">0</property>
                                                <property name="top-attach">1</property>
                                              </packing>
                                            </child>
                                            <child>
                                              <object class="GtkButton" id="btn_stop_mount">
                                                <property name="label" translatable="yes">Stop</property>
                                                <property name="visible">True</property>
                                                <property name="can-focus">True</property>
                                                <property name="receives-default">True</property>
                                                <property name="relief">half</property>
                                                <style>
                                                  <class name="redbutton"/>
                                                </style>
                                              </object>
                                              <packing>
                                                <property name="left-attach">1</property>
                                                <property name="top-attach">1</property>
                                              </packing>
                                            </child>
                                            <child>
                                              <object class="GtkButton" id="btn_right">
                                                <property name="visible">True</property>
                                                <property name="can-focus">True</property>
                                                <property name="receives-default">True</property>
                                                <property name="relief">half</property>
                                                <child>
                                                  <object class="GtkLabel">
                                                    <property name="visible">True</property>
                                                    <property name="can-focus">False</property>
                                                    <property name="label" translatable="yes">→</property>
                                                    <attributes>
                                                      <attribute name="scale" value="3"/>
                                                    </attributes>
                                                  </object>
                                                </child>
                                              </object>
                                              <packing>
                                                <property name="left-attach">2</property>
                                                <property name="top-attach">1</property>
                                              </packing>
                                            </child>
                                            <child>
                                              <object class="GtkButton" id="btn_left_bottom">
                                                <property name="visible">True</property>
                                                <property name="can-focus">True</property>
                                                <property name="receives-default">True</property>
                                                <property name="relief">half</property>
                                                <child>
                                                  <object class="GtkLabel">
                                                    <property name="visible">True</property>
                                                    <property name="can-focus">False</property>
                                                    <property name="label" translatable="yes">↙</property>
                                                    <attributes>
                                                      <attribute name="scale" value="3"/>
                                                    </attributes>
                                                  </object>
                                                </child>
                                              </object>
                                              <packing>
                                                <property name="left-attach">0</property>
                                                <property name="top-attach">2</property>
                                              </packing>
                                            </child>
                                            <child>
                                              <object class="GtkButton" id="btn_bottom">
                                                <property name="visible">True</property>
                                                <property name="can-focus">True</property>
                                                <property name="receives-default">True</property>
                                                <property name="relief">half</property>
                                                <child>
                                                  <object class="GtkLabel">
                                                    <property name="visible">True</property>
                                                    <property name="can-focus">False</property>
                                                    <property name="label" translatable="yes">↓</property>
                                                    <attributes>
                                                      <attribute name="scale" value="3"/>
                                                    </attributes>
                                                  </object>
                                                </child>
                                              </object>
                                              <packing>
                                                <property name="left-attach">1</property>
                                                <property name="top-attach">2</property>
                                              </packing>
                                            </child>
                                            <child>
                                              <object class="GtkButton" id="btn_right_bottom">
                                                <property name="visible">True</property>
                                                <property name="can-focus">True</property>
                                                <property name="receives-default">True</property>
                                                <property name="relief">half</property>
                                                <child>
                                                  <object class="GtkLabel">
                                                    <property name="visible">True</property>
                                                    <property name="can-focus">False</property>
                                                    <property name="label" translatable="yes">↘</property>
                                                    <attributes>
                                                      <attribute name="scale" value="3"/>
                                                    </attributes>
                                                  </object>
                                                </child>
                                              </object>
                                              <packing>
                                                <property name="left-attach">2</property>
                                                <property name="top-attach">2</property>
                                              </packing>
                                            </child>
                                          </object>
                                          <packing>
                                            <property name="expand">False</property>
                                            <property name="fill">False</property>
                                            <property name="position">0</property>
                                          </packing>
                                        </child>
                                        <child>
                                          <object class="GtkBox">
                                            <property name="visible">True</property>
                                            <property name="can-focus">False</property>
                                            <property name="orientation">vertical</property>
                                            <property name="spacing">5</property>
                                            <child>
                                              <object class="GtkCheckButton" id="chb_tracking">
                                                <property name="label" translatable="yes">Tracking</property>
                                                <property name="visible">True</property>
                                                <property name="can-focus">True</property>
                                                <property name="receives-default">False</property>
                                                <property name="draw-indicator">True</property>
                                              </object>
                                              <packing>
                                                <property name="expand">False</property>
                                                <property name="fill">True</property>
                                                <property name="position">0</property>
                                              </packing>
                                            </child>
                                            <child>
                                              <object class="GtkCheckButton" id="chb_parked">
                                                <property name="label" translatable="yes">Parked</property>
                                                <property name="visible">True</property>
                                                <property name="can-focus">True</property>
                                                <property name="receives-default">False</property>
                                                <property name="draw-indicator">True</property>
                                              </object>
                                              <packing>
                                                <property name="expand">False</property>
                                                <property name="fill">True</property>
                                                <property name="position">1</property>
                                              </packing>
                                            </child>
                                            <child>
                                              <object class="GtkSeparator">
                                                <property name="visible">True</property>
                                                <property name="can-focus">False</property>
                                              </object>
                                              <packing>
                                                <property name="expand">False</property>
                                                <property name="fill">True</property>
                                                <property name="position">2</property>
                                              </packing>
                                            </child>
                                            <child>
                                              <object class="GtkLabel">
                                                <property name="visible">True</property>
                                                <property name="can-focus">False</property>
                                                <property name="halign">start</property>
                                                <property name="label" translatable="yes">Speed:</property>
                                              </object>
                                              <packing>
                                                <property name="expand">False</property>
                                                <property name="fill">True</property>
                                                <property name="position">3</property>
                                              </packing>
                                            </child>
                                            <child>
                                              <object class="GtkComboBoxText" id="cb_mnt_speed">
                                                <property name="visible">True</property>
                                                <property name="can-focus">False</property>
                                                <property name="halign">start</property>
                                              </object>
                                              <packing>
                                                <property name="expand">False</property>
                                                <property name="fill">True</property>
                                                <property name="position">4</property>
                                              </packing>
                                            </child>
                                            <child>
                                              <object class="GtkCheckButton" id="chb_inv_ns">
                                                <property name="label" translatable="yes">Invert ↑↓</property>
                                                <property name="visible">True</property>
                                                <property name="can-focus">True</property>
                                                <property name="receives-default">False</property>
                                                <property name="halign">start</property>
                                                <property name="draw-indicator">True</property>
                                              </object>
                                              <packing>
                                                <property name="expand">False</property>
                                                <property name="fill">True</property>
                                                <property name="position">5</property>
                                              </packing>
                                            </child>
                                            <child>
                                              <object class="GtkCheckButton" id="chb_inv_we">
                                                <property name="label" translatable="yes">Invert ←→</property>
                                                <property name="visible">True</property>
                                                <property name="can-focus">True</property>
                                                <property name="receives-default">False</property>
                                                <property name="halign">start</property>
                                                <property name="draw-indicator">True</property>
                                              </object>
                                              <packing>
                                                <property name="expand">False</property>
                                                <property name="fill">True</property>
                                                <property name="position">6</property>
                                              </packing>
                                            </child>
                                          </object>
                                          <packing>
                                            <property name="expand">False</property>
                                            <property name="fill">True</property>
                                            <property name="position">1</property>
                                          </packing>
                                        </child>
                                      </object>
                                      <packing>
                                        <property name="expand">False</property>
                                        <property name="fill">False</property>
                                        <property name="position">0</property>
                                      </packing>
                                    </child>
                                  </object>
                                </child>
                                <child type="label">
                                  <object class="GtkLabel">
                                    <property name="visible">True</property>
                                    <property name="can-focus">False</property>
                                    <property name="label" translatable="yes">[ Simple mount control ]</property>
                                    <attributes>
                                      <attribute name="weight" value="bold"/>
                                      <attribute name="underline" value="True"/>
                                    </attributes>
                                  </object>
                                </child>
                                <style>
                                  <class name="expander"/>
                                </style>
                              </object>
                              <packing>
                                <property name="expand">False</property>
                                <property name="fill">True</property>
                                <property name="position">6</property>
                              </packing>
                            </child>
                            <child>
                              <object class="GtkSeparator">
                                <property name="visible">True</property>
                                <property name="can-focus">False</property>
                              </object>
                              <packing>
                                <property name="expand">False</property>
                                <property name="fill">True</property>
                                <property name="position">7</property>
                              </packing>
                            </child>
                          </object>
                        </child>
                      </object>
                    </child>
                  </object>
                  <packing>
                    <property name="resize">False</property>
                    <property name="shrink">False</property>
                  </packing>
                </child>
              </object>
              <packing>
                <property name="resize">True</property>
                <property name="shrink">False</property>
              </packing>
            </child>
          </object>
          <packing>
            <property name="position">1</property>
          </packing>
        </child>
        <child type="tab">
          <object class="GtkLabel" id="l_camera_and_foc">
            <property name="visible">True</property>
            <property name="can-focus">False</property>
            <property name="label" translatable="yes">Camera &amp; focuser</property>
            <attributes>
              <attribute name="weight" value="bold"/>
            </attributes>
          </object>
          <packing>
            <property name="position">1</property>
            <property name="tab-fill">False</property>
          </packing>
        </child>
        <child>
          <object class="GtkLabel">
            <property name="visible">True</property>
            <property name="can-focus">False</property>
            <property name="label" translatable="yes">Comming soon</property>
          </object>
          <packing>
            <property name="position">2</property>
          </packing>
        </child>
        <child type="tab">
          <object class="GtkLabel">
            <property name="visible">True</property>
            <property name="can-focus">False</property>
            <property name="label" translatable="yes">Sky map &amp; telescope</property>
            <attributes>
              <attribute name="weight" value="bold"/>
            </attributes>
          </object>
          <packing>
            <property name="position">2</property>
            <property name="tab-fill">False</property>
          </packing>
        </child>
        <child type="action-end">
          <object class="GtkBox">
            <property name="visible">True</property>
            <property name="can-focus">False</property>
            <property name="halign">end</property>
            <property name="margin-top">3</property>
            <property name="margin-bottom">3</property>
            <property name="spacing">5</property>
            <child>
              <object class="GtkSeparator">
                <property name="visible">True</property>
                <property name="can-focus">False</property>
                <property name="margin-start">5</property>
                <property name="margin-end">5</property>
                <property name="orientation">vertical</property>
              </object>
              <packing>
                <property name="expand">False</property>
                <property name="fill">True</property>
                <property name="position">0</property>
              </packing>
            </child>
            <child>
              <object class="GtkLabel" id="lbl_cur_action">
                <property name="visible">True</property>
                <property name="can-focus">False</property>
                <property name="label" translatable="yes">Current action</property>
                <property name="ellipsize">middle</property>
                <property name="max-width-chars">80</property>
                <attributes>
                  <attribute name="weight" value="bold"/>
                  <attribute name="scale" value="1.3"/>
                </attributes>
              </object>
              <packing>
                <property name="expand">False</property>
                <property name="fill">True</property>
                <property name="position">1</property>
              </packing>
            </child>
            <child>
              <object class="GtkDrawingArea" id="da_progress">
                <property name="width-request">256</property>
                <property name="visible">True</property>
                <property name="can-focus">False</property>
                <property name="hexpand">True</property>
              </object>
              <packing>
                <property name="expand">True</property>
                <property name="fill">True</property>
                <property name="position">2</property>
              </packing>
            </child>
            <child>
              <object class="GtkBox">
                <property name="visible">True</property>
                <property name="can-focus">False</property>
                <property name="margin-start">5</property>
                <property name="margin-end">5</property>
                <property name="spacing">5</property>
                <property name="homogeneous">True</property>
                <child>
                  <object class="GtkButton">
                    <property name="label" translatable="yes">Stop</property>
                    <property name="visible">True</property>
                    <property name="can-focus">True</property>
                    <property name="receives-default">True</property>
                    <property name="action-name">win.stop</property>
                    <style>
                      <class name="redbutton"/>
                    </style>
                  </object>
                  <packing>
                    <property name="expand">False</property>
                    <property name="fill">True</property>
                    <property name="position">0</property>
                  </packing>
                </child>
                <child>
                  <object class="GtkButton">
                    <property name="label" translatable="yes">Continue</property>
                    <property name="visible">True</property>
                    <property name="can-focus">True</property>
                    <property name="receives-default">True</property>
                    <property name="action-name">win.continue</property>
                    <style>
                      <class name="yellowbutton"/>
                    </style>
                  </object>
                  <packing>
                    <property name="expand">False</property>
                    <property name="fill">True</property>
                    <property name="position">1</property>
                  </packing>
                </child>
              </object>
              <packing>
                <property name="expand">False</property>
                <property name="fill">True</property>
                <property name="position">3</property>
              </packing>
            </child>
            <child>
              <object class="GtkToggleButton" id="btn_fullscreen">
                <property name="label" translatable="yes">Fullscreen</property>
                <property name="visible">True</property>
                <property name="can-focus">True</property>
                <property name="receives-default">True</property>
              </object>
              <packing>
                <property name="expand">False</property>
                <property name="fill">True</property>
                <property name="position">4</property>
              </packing>
            </child>
            <child>
              <object class="GtkMenuButton">
                <property name="visible">True</property>
                <property name="can-focus">True</property>
                <property name="focus-on-click">False</property>
                <property name="receives-default">True</property>
                <property name="popup">m_options</property>
                <child>
                  <object class="GtkBox">
                    <property name="visible">True</property>
                    <property name="can-focus">False</property>
                    <property name="margin-start">5</property>
                    <property name="margin-end">5</property>
                    <child>
                      <object class="GtkLabel">
                        <property name="visible">True</property>
                        <property name="can-focus">False</property>
                        <property name="label" translatable="yes">Options</property>
                      </object>
                      <packing>
                        <property name="expand">False</property>
                        <property name="fill">True</property>
                        <property name="position">0</property>
                      </packing>
                    </child>
                    <child>
                      <object class="GtkImage">
                        <property name="visible">True</property>
                        <property name="can-focus">False</property>
                        <property name="icon-name">pan-down-symbolic</property>
                      </object>
                      <packing>
                        <property name="expand">False</property>
                        <property name="fill">True</property>
                        <property name="position">1</property>
                      </packing>
                    </child>
                  </object>
                </child>
              </object>
              <packing>
                <property name="expand">False</property>
                <property name="fill">True</property>
                <property name="position">6</property>
              </packing>
            </child>
            <child>
              <object class="GtkMenuButton">
                <property name="visible">True</property>
                <property name="can-focus">True</property>
                <property name="focus-on-click">False</property>
                <property name="receives-default">True</property>
                <property name="popup">m_help</property>
                <child>
                  <object class="GtkBox">
                    <property name="visible">True</property>
                    <property name="can-focus">False</property>
                    <property name="margin-start">5</property>
                    <property name="margin-end">5</property>
                    <child>
                      <object class="GtkLabel">
                        <property name="visible">True</property>
                        <property name="can-focus">False</property>
                        <property name="label" translatable="yes">Help</property>
                      </object>
                      <packing>
                        <property name="expand">False</property>
                        <property name="fill">True</property>
                        <property name="position">0</property>
                      </packing>
                    </child>
                    <child>
                      <object class="GtkImage">
                        <property name="visible">True</property>
                        <property name="can-focus">False</property>
                        <property name="icon-name">pan-down-symbolic</property>
                      </object>
                      <packing>
                        <property name="expand">False</property>
                        <property name="fill">True</property>
                        <property name="position">1</property>
                      </packing>
                    </child>
                  </object>
                </child>
              </object>
              <packing>
                <property name="expand">False</property>
                <property name="fill">True</property>
                <property name="position">7</property>
              </packing>
            </child>
          </object>
          <packing>
            <property name="tab-fill">False</property>
          </packing>
        </child>
      </object>
    </child>
  </object>
</interface><|MERGE_RESOLUTION|>--- conflicted
+++ resolved
@@ -1936,10 +1936,6 @@
                           <object class="GtkScrolledWindow">
                             <property name="visible">True</property>
                             <property name="can-focus">True</property>
-<<<<<<< HEAD
-                            <property name="shadow-type">in</property>
-=======
->>>>>>> 3472b1f1
                             <property name="kinetic-scrolling">False</property>
                             <property name="propagate-natural-height">True</property>
                             <child>
